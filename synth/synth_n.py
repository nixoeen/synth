--- conflicted
+++ resolved
@@ -103,7 +103,7 @@
             return prg, stat
         else:
             return None, stat
-        
+
     def add_prg_constraints(self, prg):
         constraints = []
         insn_nr = self.n_inputs
@@ -111,14 +111,14 @@
             op = self.orig_ops_reverse[insn[0]]
             val = self.op_enum.get_from_model_op(op)
             constraints.append(self.var_insn_op(insn_nr) == val)
-            
+
             arg_nr = 0
             tys = op.in_types
             args = list(zip(self.var_insn_opnds_is_const(insn_nr), self.var_insn_opnds(insn_nr), self.var_insn_op_opnds_const_val(insn_nr, tys)))
             for arg in insn[1]:
                 c = args[arg_nr][0]
                 constraints.append(c == arg[0])
-                
+
                 opnd = args[arg_nr][1]
                 cv = args[arg_nr][2]
                 if arg[0]:
@@ -134,7 +134,41 @@
                     constraints.append(true_opnd == arg[1])
                 arg_nr += 1
             insn_nr += 1
-        
+
+        if len(constraints) > 0:
+            self.synth.add(Not(And(constraints)))
+
+    def add_prg_constraints(self, prg):
+        constraints = []
+        insn_nr = self.n_inputs
+        for insn in prg.insns:
+            op = self.orig_ops_reverse[insn[0]]
+            val = self.op_enum.get_from_model_op(op)
+            constraints.append(self.var_insn_op(insn_nr) == val)
+
+            arg_nr = 0
+            tys = op.in_types
+            args = list(zip(self.var_insn_opnds_is_const(insn_nr), self.var_insn_opnds(insn_nr), self.var_insn_op_opnds_const_val(insn_nr, tys)))
+            for arg in insn[1]:
+                c = args[arg_nr][0]
+                constraints.append(c == arg[0])
+
+                opnd = args[arg_nr][1]
+                cv = args[arg_nr][2]
+                if arg[0]:
+                    true_opnd = cv
+                else:
+                    true_opnd = opnd
+
+                if isinstance(arg[1], BitVecNumRef):
+                    constraints.append(true_opnd == arg[1].as_long())
+                elif isinstance(arg[1], BoolRef):
+                    constraints.append(true_opnd == is_true(arg[1]))
+                else:
+                    constraints.append(true_opnd == arg[1])
+                arg_nr += 1
+            insn_nr += 1
+
         if len(constraints) > 0:
             self.synth.add(Not(And(constraints)))
 
@@ -252,11 +286,7 @@
 
     def var_not_all_eq(self, insn, ty, instance):
         return self.get_var(BoolSort(ctx=self.ctx), f'not_all_eq_{insn}_{ty}', instance)
-<<<<<<< HEAD
-    
-=======
-
->>>>>>> eb6b3e78
+
     def var_not_eq_pair(self, i1, i2, ty, instance):
         return self.get_var(BoolSort(ctx=self.ctx), f'not_eq_pair_{i1}_{i2}_{ty}', instance)
 
@@ -466,11 +496,7 @@
             # add constraints to select the proper operation
             for op in self.op_enum.item_to_cons:
                 res = self.var_insn_res(insn, op.out_type, instance)
-<<<<<<< HEAD
-                
-=======
-
->>>>>>> eb6b3e78
+
                 # forbid constant expressions that are not constant
                 if self.options.no_constant_expr:
                     v = self.var_not_all_eq(insn, op.out_type, instance)
@@ -480,10 +506,7 @@
                         self.synth.add(v == Or([ prev, res != prev_res ]))
                     else:
                         self.synth.add(v == False)
-<<<<<<< HEAD
-=======
-
->>>>>>> eb6b3e78
+
                 # forbid semantic equivalence of instructions
                 if self.options.no_semantic_eq:
                     for other in range(self.n_inputs, insn):
@@ -588,22 +611,13 @@
 
     opt_insn_order_op: bool = True
     """Include the operator into the instruction order optimization."""
-    
+
     no_constant_expr: bool = True
     """Prevent non-constant constant expressions (e.g. x - x)."""
 
-<<<<<<< HEAD
     no_semantic_eq: bool = True
     """Forbid placing two semantically equivalent instructions in the program."""
-    
-=======
-    no_constant_expr: bool = False
-    """Prevent non-constant constant expressions (e.g. x - x)."""
-
-    no_semantic_eq: bool = False
-    """Forbid placing two semantically equivalent instructions in the program."""
-
->>>>>>> eb6b3e78
+
     bitvec_enum: bool = True
     """Use bitvector encoding of enum types."""
 

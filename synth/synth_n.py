from functools import lru_cache
from collections import defaultdict
from dataclasses import dataclass
from typing import Tuple

from z3 import *

from synth.cegis import cegis
from synth.spec import Func, Prg, Task
from synth.optimizers import HasOptimizer
from synth.downscaling import transform_task_to_bitwidth
from synth import solvers, util

class EnumBase:
    def __init__(self, items, cons):
        assert len(items) == len(cons)
        self.cons = cons
        self.item_to_cons = { i: con for i, con in zip(items, cons) }
        self.cons_to_item = { con: i for i, con in zip(items, cons) }

    def __len__(self):
        return len(self.cons)

class EnumSortEnum(EnumBase):
    def __init__(self, name, items, ctx):
        # TODO: Seems to be broken with contexts
        # self.sort, cons = EnumSort(name, [ str(i) for i in items ], ctx=ctx)
        s = Datatype(name, ctx=ctx)
        for i in items:
            s.declare(str(i))
        self.sort = s.create()
        cons = [ getattr(self.sort, str(i)) for i in items ]
        super().__init__(items, cons)

    def get_from_model_val(self, val):
        return self.cons_to_item[val]

    def get_from_model_op(self, op):
        return self.item_to_cons[op]

    def add_range_constr(self, solver, var):
        pass

class BitVecEnum(EnumBase):
    def __init__(self, name, items, ctx):
        self.sort = util.bv_sort(len(items), ctx)
        super().__init__(items, [ i for i, _ in enumerate(items) ])

    def get_from_model_val(self, val):
        return self.cons_to_item[val.as_long()]

    def get_from_model_op(self, op):
        return self.item_to_cons[op]

    def add_range_constr(self, solver, var):
        solver.add(ULT(var, len(self.item_to_cons)))

class CegisBaseSynth:
    def synth_with_new_samples(self, samples):
        ctx       = self.ctx
        samples   = [ [ v.translate(ctx) for v in s ] for s in samples ]

        # main synthesis algorithm.
        # 1) set up counter examples
        for sample in samples:
            # add a new instance of the specification for each sample
            self.add_constr_instance(self.n_samples)
            if self.spec.is_deterministic and self.spec.is_total:
                # if the specification is deterministic and total we can
                # just use the specification to sample output values and
                # include them in the counterexample constraints.
                out_vals = self.spec.eval(sample)
                self.add_constr_io_sample(self.n_samples, sample, out_vals)
            else:
                # if the spec is not deterministic or total, we have to
                # express the output of the specification implicitly by
                # the formula of the specification.
                self.add_constr_io_spec(self.n_samples, sample)
            self.add_constr_opt_instance(self.n_samples)
            self.n_samples += 1
        if self.options.dump_constr:
            # write synthesis constraint into a text file
            s = Solver(ctx=ctx)
            s.add(self.synth)
            with open(f'synth_{self.spec.name}_{self.n_insns}_{self.n_samples}.smt2', 'wt') as f:
                print(s.to_smt2(), file=f)
        stat = {}
        self.d(3, 'synth', self.n_samples, self.synth)
        self.synth.push()
        self.add_cross_instance_constr(self.n_samples)
        synth_time, model = self.synth.solve()
        self.synth.pop()
        self.d(2, f'synth time: {synth_time / 1e9:.3f}')
        stat['synth_time'] = synth_time
        if model:
            # if sat, we found location variables
            if self.options.dump_model:
                with open(f'model_{self.spec.name}_{self.n_insns}_{self.n_samples}.txt', 'wt') as f:
                    for d in model.decls():
                        print(d, model[d], file=f)
            prg = self.create_prg(model)
            self.d(4, 'model: ', model)
            return prg, stat
        else:
            return None, stat

    def add_prg_constraints(self, prg):
        constraints = []
        insn_nr = self.n_inputs
        for insn in prg.insns:
            op = self.orig_ops_reverse[insn[0]]
            val = self.op_enum.get_from_model_op(op)
            constraints.append(self.var_insn_op(insn_nr) == val)

            arg_nr = 0
            tys = op.in_types
            args = list(zip(self.var_insn_opnds_is_const(insn_nr), self.var_insn_opnds(insn_nr), self.var_insn_op_opnds_const_val(insn_nr, tys)))
            for arg in insn[1]:
                c = args[arg_nr][0]
                constraints.append(c == arg[0])

                opnd = args[arg_nr][1]
                cv = args[arg_nr][2]
                if arg[0]:
                    true_opnd = cv
                else:
                    true_opnd = opnd

                if isinstance(arg[1], BitVecNumRef):
                    constraints.append(true_opnd == arg[1].as_long())
                elif isinstance(arg[1], BoolRef):
                    constraints.append(true_opnd == is_true(arg[1]))
                else:
                    constraints.append(true_opnd == arg[1])
                arg_nr += 1
            insn_nr += 1

        if len(constraints) > 0:
            self.synth.add(Not(And(constraints)))

    def add_prg_constraints(self, prg):
        constraints = []
        insn_nr = self.n_inputs
        for insn in prg.insns:
            op = self.orig_ops_reverse[insn[0]]
            val = self.op_enum.get_from_model_op(op)
            constraints.append(self.var_insn_op(insn_nr) == val)

            arg_nr = 0
            tys = op.in_types
            args = list(zip(self.var_insn_opnds_is_const(insn_nr), self.var_insn_opnds(insn_nr), self.var_insn_op_opnds_const_val(insn_nr, tys)))
            for arg in insn[1]:
                c = args[arg_nr][0]
                constraints.append(c == arg[0])

                opnd = args[arg_nr][1]
                cv = args[arg_nr][2]
                if arg[0]:
                    true_opnd = cv
                else:
                    true_opnd = opnd

                if isinstance(arg[1], BitVecNumRef):
                    constraints.append(true_opnd == arg[1].as_long())
                elif isinstance(arg[1], BoolRef):
                    constraints.append(true_opnd == is_true(arg[1]))
                else:
                    constraints.append(true_opnd == arg[1])
                arg_nr += 1
            insn_nr += 1

        if len(constraints) > 0:
            self.synth.add(Not(And(constraints)))

class _Ctx(CegisBaseSynth):
    def __init__(self, options, task: Task, n_insns: int):
        """Synthesize a program that computes the given functions.

        Attributes:
        options: Options to the synthesis.
        task: The synthesis task.
        n_insn: Number of instructions in the program.
        """
        self.task      = task
        assert all(insn.ctx == task.spec.ctx for insn in task.ops)
        self.options   = options
        self.ctx       = ctx = Context()
        self.orig_spec = task.spec
        self.spec      = spec = task.spec.translate(ctx)
        self.n_insns   = n_insns

        if len(task.ops) == 0:
            ops = { Func('dummy', Int('v') + 1): 0 }
        elif type(task.ops) == list or type(task.ops) == set:
            ops = { op: None for op in task.ops }
        else:
            ops = dict(task.ops)

        self.orig_ops  = { op.translate(ctx): op for op in ops }
        self.orig_ops_reverse = { op: opt for opt, op in self.orig_ops.items() }

        self.op_freqs  = { op_new: ops[op_old] for op_new, op_old in self.orig_ops.items() }
        self.ops       = ops = list(self.orig_ops.keys())

        self.in_tys    = spec.in_types
        self.out_tys   = spec.out_types
        self.n_inputs  = len(self.in_tys)
        self.n_outputs = len(self.out_tys)
        self.out_insn  = self.n_inputs + self.n_insns # index of the out instruction
        self.length    = self.out_insn + 1
        self.max_arity = max(op.arity for op in ops)
        self.arities   = [ 0 ] * self.n_inputs \
                       + [ self.max_arity ] * self.n_insns \
                       + [ self.n_outputs ]

        assert all(o.ctx == ctx for o in self.ops)
        assert all(op.ctx == spec.ctx for op in self.orig_ops)
        self.types = set(ty for op in ops for ty in op.out_types + op.in_types)

        if options.bitvec_enum:
            # prepare operator enum sort
            self.op_enum = BitVecEnum('Operators', ops, ctx)
            # create map of types to their id
            self.ty_enum = BitVecEnum('Types', self.types, ctx)
        else:
            # prepare operator enum sort
            self.op_enum = EnumSortEnum('Operators', ops, ctx)
            # create map of types to their id
            self.ty_enum = EnumSortEnum('Types', self.types, ctx)

        # get the sorts for the variables used in synthesis
        self.ty_sort = self.ty_enum.sort
        self.op_sort = self.op_enum.sort
        self.ln_sort = util.bv_sort(self.length - 1, ctx)
        self.bl_sort = BoolSort(ctx=ctx)

        # set options
        self.d = options.debug
        self.n_samples = 0
        self.synth = options.solver.create(ctx=ctx, theory=task.theory)

        # add well-formedness, well-typedness, and optimization constraints
        self.add_constr_wfp()
        self.add_constr_ty()
        self.add_constr_opt()
        self.d(1, 'size', self.n_insns)

    def sample_n(self, n):
        return self.spec.eval.sample_n(n)

    @lru_cache
    def get_var(self, ty, name, instance=None):
        name = f'|{name}_{instance}|' if not instance is None else f'|{name}|'
        assert ty.ctx == self.ctx
        return Const(name, ty)

    def var_insn_op(self, insn):
        return self.get_var(self.op_sort, f'insn_{insn}_op')

    def var_insn_opnds_is_const(self, insn):
        for opnd in range(self.arities[insn]):
            yield self.get_var(self.bl_sort, f'insn_{insn}_opnd_{opnd}_is_const')

    def var_insn_op_opnds_const_val(self, insn, opnd_tys):
        for opnd, ty in enumerate(opnd_tys):
            yield self.get_var(ty, f'insn_{insn}_opnd_{opnd}_{ty}_const_val')

    def var_insn_opnds(self, insn):
        for opnd in range(self.arities[insn]):
            yield self.get_var(self.ln_sort, f'insn_{insn}_opnd_{opnd}')

    def var_insn_opnds_val(self, insn, tys, instance):
        for opnd, ty in enumerate(tys):
            yield self.get_var(ty, f'insn_{insn}_opnd_{opnd}_{ty}', instance)

    def var_outs_val(self, instance):
        for opnd in self.var_insn_opnds_val(self.out_insn, self.out_tys, instance):
            yield opnd

    def var_insn_opnds_type(self, insn):
        for opnd in range(self.arities[insn]):
            yield self.get_var(self.ty_sort, f'insn_{insn}_opnd_type_{opnd}')

    def var_insn_res(self, insn, ty, instance):
        return self.get_var(ty, f'insn_{insn}_res_{ty}', instance)

    def var_not_all_eq(self, insn, ty, instance):
        return self.get_var(BoolSort(ctx=self.ctx), f'not_all_eq_{insn}_{ty}', instance)

    def var_not_eq_pair(self, i1, i2, ty, instance):
        return self.get_var(BoolSort(ctx=self.ctx), f'not_eq_pair_{i1}_{i2}_{ty}', instance)

    def var_insn_res_type(self, insn):
        return self.get_var(self.ty_sort, f'insn_{insn}_res_type')

    def var_input_res(self, insn, instance):
        return self.var_insn_res(insn, self.in_tys[insn], instance)

    def is_op_insn(self, insn):
        return insn >= self.n_inputs and insn < self.length - 1

    def iter_opnd_info(self, insn, tys, instance):
        return zip(tys, \
                self.var_insn_opnds(insn), \
                self.var_insn_opnds_val(insn, tys, instance), \
                self.var_insn_opnds_is_const(insn), \
                self.var_insn_op_opnds_const_val(insn, tys))

    def iter_opnd_info_struct(self, insn, tys):
        return zip(tys, \
                self.var_insn_opnds(insn), \
                self.var_insn_opnds_is_const(insn), \
                self.var_insn_op_opnds_const_val(insn, tys))

    def add_constr_insn_count(self):
        # constrain the number of usages of an operator if specified
        for op, op_cons in self.op_enum.item_to_cons.items():
            if not (f := self.op_freqs[op]) is None:
                a = [ self.var_insn_op(insn) == op_cons \
                    for insn in range(self.n_inputs, self.length - 1) ]
                if a:
                    self.synth.add(AtMost(*a, f))
                    if self.options.exact:
                        self.synth.add(AtLeast(*a, f))

    def add_constr_const_count(self):
        const_map = self.task.const_map
        max_const = self.task.max_const
        solver    = self.synth

        # If supplied with an empty set of constants, we don't allow any constants
        if not const_map is None and len(const_map) == 0:
            max_const = 0

        # Add a constraint for the maximum amount of constants if specified.
        ran = range(self.n_inputs, self.length)
        if not max_const is None and len(ran) > 0:
            solver.add(AtMost(*[ v for insn in ran \
                       for v in self.var_insn_opnds_is_const(insn)], max_const))

        # limit the possible set of constants if desired
        if const_map:
            const_map_t = { c.translate(self.ctx): n for c, n in const_map.items() }
            ty_const_map = defaultdict(list)
            const_constr_map = defaultdict(list)
            for c, n in const_map_t.items():
                ty_const_map[c.sort()].append((c, n))
            for insn in range(self.n_inputs, self.length):
                for ty in self.types:
                    for _, _, c, cv in self.iter_opnd_info_struct(insn, [ ty ] * self.max_arity):
                        eqs = []
                        for v, _ in ty_const_map[ty]:
                            eqs += [ cv == v ]
                            const_constr_map[v] += [ And([c, cv == v ]) ]
                        solver.add(Implies(c, Or(eqs)))
            for c, constr in const_constr_map.items():
                if not (n := const_map_t[c]) is None:
                    solver.add(AtMost(*constr, n))
                    if self.options.exact:
                        solver.add(AtLeast(*constr, n))

    def add_constr_wfp(self):
        solver = self.synth
        # acyclic: line numbers of uses are lower than line number of definition
        # i.e.: we can only use results of preceding instructions
        for insn in range(self.length):
            for v in self.var_insn_opnds(insn):
                solver.add(ULT(v, insn))
        # Add bounds for the operand ids
        for insn in range(self.n_inputs, self.length - 1):
            self.op_enum.add_range_constr(solver, self.var_insn_op(insn))
        # Add a constraint that pins potentially unused operands to the last
        # one. This is important because otherwise the no_dead_code constraints
        # will not work.
        for insn in range(self.n_inputs, self.length - 1):
            for op, op_id in self.op_enum.item_to_cons.items():
                if op.arity < self.max_arity:
                    opnds = list(self.var_insn_opnds(insn))
                    self.synth.add(Implies(self.var_insn_op(insn) == op_id, \
                        And([ opnds[op.arity - 1] == x for x in opnds[op.arity:] ])))
        # Add constraints on the instruction counts
        self.add_constr_insn_count()
        # Add constraints on constant usage
        self.add_constr_const_count()

    def add_constr_ty(self):
        if len(self.ty_enum) <= 1:
            # we don't need constraints if there is only one type
            return

        solver = self.synth
        # for all instructions that get an op
        # add constraints that set the type of an instruction's operand
        # and the result type of an instruction
        types = self.ty_enum.item_to_cons
        for insn in range(self.n_inputs, self.length - 1):
            for op, op_id in self.op_enum.item_to_cons.items():
                # add constraints that set the result type of each instruction
                solver.add(Implies(self.var_insn_op(insn) == op_id, \
                                   self.var_insn_res_type(insn) == types[op.out_type]))
                # add constraints that set the type of each operand
                for op_ty, v in zip(op.in_types, self.var_insn_opnds_type(insn)):
                    solver.add(Implies(self.var_insn_op(insn) == op_id, v == types[op_ty]))

        # define types of inputs
        for inp, ty in enumerate(self.in_tys):
            solver.add(self.var_insn_res_type(inp) == types[ty])

        # define types of outputs
        for v, ty in zip(self.var_insn_opnds_type(self.out_insn), self.out_tys):
            solver.add(v == types[ty])

        # constrain types of outputs
        for insn in range(self.n_inputs, self.length):
            for other in range(0, insn):
                for opnd, c, ty in zip(self.var_insn_opnds(insn), \
                                    self.var_insn_opnds_is_const(insn), \
                                    self.var_insn_opnds_type(insn)):
                    solver.add(Implies(Not(c), Implies(opnd == other, \
                                    ty == self.var_insn_res_type(other))))
            self.ty_enum.add_range_constr(solver, self.var_insn_res_type(insn))

    def add_constr_opt(self):
        solver = self.synth

        def opnd_set(insn):
            sz  = self.length + (self.op_sort.size() if self.options.opt_insn_order_op else 0)
            ext = sz - self.ln_sort.size()
            assert ext >= 0
            res = BitVecVal(0, sz, ctx=self.ctx)
            one = BitVecVal(1, sz, ctx=self.ctx)
            for opnd in self.var_insn_opnds(insn):
                res |= one << ZeroExt(ext, opnd)
            if self.options.opt_insn_order_op:
                res = (res << BitVecVal(self.op_sort.size(), sz, ctx=self.ctx)) \
                    | ZeroExt(sz - self.op_sort.size(), self.var_insn_op(insn))
            return res

        if self.options.opt_insn_order:
            for insn in range(self.n_inputs, self.out_insn - 1):
                solver.add(ULE(opnd_set(insn), opnd_set(insn + 1)))

        for insn in range(self.n_inputs, self.out_insn):
            op_var = self.var_insn_op(insn)
            for op, op_id in self.op_enum.item_to_cons.items():
                # if operator is commutative, force the operands to be in ascending order
                if self.options.opt_commutative and op.is_commutative:
                    opnds = list(self.var_insn_opnds(insn))
                    c = [ ULE(l, u) for l, u in zip(opnds[:op.arity - 1], opnds[1:]) ]
                    solver.add(Implies(op_var == op_id, And(c, self.ctx)))

                if self.options.opt_const:
                    vars = [ v for v in self.var_insn_opnds_is_const(insn) ][:op.arity]
                    assert len(vars) > 0
                    if op.arity == 2 and op.is_commutative:
                        # Binary commutative operators have at most one constant operand
                        # Hence, we pin the first operand to me non-constant
                        not_const = vars[0]
                    else:
                        # Otherwise, we require that at least one operand is non-constant
                        not_const = And(vars)
                    solver.add(Implies(op_var == op_id, Not(not_const)))

            # Computations must not be replicated: If an operation appears again
            # in the program, at least one of the operands must be different from
            # a previous occurrence of the same operation.
            if self.options.opt_cse:
                for other in range(self.n_inputs, insn):
                    un_eq = [ p != q for p, q in zip(self.var_insn_opnds(insn), \
                                                     self.var_insn_opnds(other)) ]
                    assert len(un_eq) > 0
                    solver.add(Implies(op_var == self.var_insn_op(other), Or(un_eq)))

        # no dead code: each produced value is used
        if self.options.opt_no_dead_code:
            for prod in range(self.n_inputs, self.out_insn):
                opnds = [ And([ prod == v, Not(c) ]) \
                            for cons in range(prod + 1, self.length) \
                            for c, v in zip(self.var_insn_opnds_is_const(cons), \
                                            self.var_insn_opnds(cons)) ]
                if len(opnds) > 0:
                    solver.add(Or(opnds))

    def add_constr_conn(self, insn, tys, instance):
        for ty, l, v, c, cv in self.iter_opnd_info(insn, tys, instance):
            # if the operand is a constant, its value is the constant value
            self.synth.add(Implies(c, v == cv))
            # else, for other each instruction preceding it ...
            for other in range(insn):
                r = self.var_insn_res(other, ty, instance)
                # ... the operand is equal to the result of the instruction
                self.synth.add(Implies(Not(c), Implies(l == other, v == r)))

    def add_constr_opt_instance(self, instance):
        for insn in range(self.n_inputs, self.length - 1):
            # add constraints to select the proper operation
            for op in self.op_enum.item_to_cons:
                res = self.var_insn_res(insn, op.out_type, instance)

                # forbid constant expressions that are not constant
                if self.options.no_const_expr:
                    v = self.var_not_all_eq(insn, op.out_type, instance)
                    if instance >= 1:
                        prev_res = self.var_insn_res(insn, op.out_type, instance - 1)
                        if instance > 1:
                            prev = self.var_not_all_eq(insn, op.out_type, instance - 1)
                        else:
                            prev = BoolVal(False, ctx=self.ctx)
                        self.synth.add(v == Or([ prev, res != prev_res ]))

                # forbid semantic equivalence of instructions
                if self.options.no_semantic_eq:
                    for other in range(0, insn):
                        for other_op in self.op_enum.item_to_cons:
                            if other_op.out_type != op.out_type:
                                continue
                            other_res = self.var_insn_res(other, op.out_type, instance)
                            v = self.var_not_eq_pair(insn, other, op.out_type, instance)
                            if instance > 0:
                                prev = self.var_not_eq_pair(insn, other, op.out_type, instance - 1)
                                self.synth.add(v == Or([prev, res != other_res]))
                            else:
                                self.synth.add(v == (res != other_res))

    def add_cross_instance_constr(self, instance):
        if self.options.no_const_expr and instance > 0:
            for insn in range(self.n_inputs, self.length - 1):
                for op in self.op_enum.item_to_cons:
                    self.synth.add(self.var_not_all_eq(insn, op.out_type, self.n_samples))

        if self.options.no_semantic_eq:
            for insn in range(self.n_inputs, self.length - 1):
                for op in self.op_enum.item_to_cons:
                    for other in range(0, insn):
                        for other_op in self.op_enum.item_to_cons:
                            if other_op.out_type != op.out_type:
                                continue
                            self.synth.add(self.var_not_eq_pair(insn, other, op.out_type, self.n_samples))

    def add_constr_instance(self, instance):
        # for all instructions that get an op
        for insn in range(self.n_inputs, self.length - 1):
            # add constraints to select the proper operation
            op_var = self.var_insn_op(insn)
            for op, op_id in self.op_enum.item_to_cons.items():
                res = self.var_insn_res(insn, op.out_type, instance)
                opnds = list(self.var_insn_opnds_val(insn, op.in_types, instance))
                precond, phi = op.instantiate([ res ], opnds)
                self.synth.add(Implies(op_var == op_id, And([ precond, phi ])))
            # connect values of operands to values of corresponding results
            for ty in self.types:
                self.add_constr_conn(insn, [ ty ] * self.max_arity, instance)
        # add connection constraints for output instruction
        self.add_constr_conn(self.out_insn, self.out_tys, instance)

    def add_constr_io_sample(self, instance, in_vals, out_vals):
        # add input value constraints
        assert len(in_vals) == self.n_inputs and len(out_vals) == self.n_outputs
        for inp, val in enumerate(in_vals):
            assert not val is None
            res = self.var_input_res(inp, instance)
            self.synth.add(res == val)
        for out, val in zip(self.var_outs_val(instance), out_vals):
            assert not val is None
            self.synth.add(out == val)

    def add_constr_io_spec(self, instance, in_vals):
        # add input value constraints
        assert len(in_vals) == self.n_inputs
        assert all(not val is None for val in in_vals)
        for inp, val in enumerate(in_vals):
            self.synth.add(val == self.var_input_res(inp, instance))
        outs = [ v for v in self.var_outs_val(instance) ]
        precond, phi = self.spec.instantiate(outs, in_vals)
        self.synth.add(Implies(precond, phi))


    def create_prg(self, model):
        s = self.orig_spec
        def prep_opnds(insn, tys):
            for _, opnd, c, cv in self.iter_opnd_info_struct(insn, tys):
                if is_true(model[c]):
                    assert not model[cv] is None
                    yield (True, model[cv].translate(s.ctx))
                else:
                    assert not model[opnd] is None, str(opnd) + str(model)
                    yield (False, model[opnd].as_long())
        insns = []
        for insn in range(self.n_inputs, self.length - 1):
            val    = model.evaluate(self.var_insn_op(insn), model_completion=True)
            op     = self.op_enum.get_from_model_val(val)
            opnds  = [ v for v in prep_opnds(insn, op.in_types) ]
            insns += [ (self.orig_ops[op], opnds) ]
        outputs = [ v for v in prep_opnds(self.out_insn, self.out_tys) ]
        return Prg(s.ctx, insns, outputs, s.outputs, s.inputs)

@dataclass(frozen=True)
class _Base(util.HasDebug, solvers.HasSolver):
    opt_no_dead_code: bool = True
    """Disallow dead code."""

    opt_cse: bool = True
    """Disallow common subexpressions."""

    opt_const: bool = True
    """At most arity-1 operands can be constants."""

    opt_commutative: bool = True
    """Force order of operands of commutative operators."""

    opt_insn_order: bool = True
    """Order of instructions is determined by operands."""

    opt_insn_order_op: bool = True
    """Include the operator into the instruction order optimization."""

<<<<<<< HEAD
    no_constant_expr: bool = True
    """Prevent non-constant constant expressions (e.g. x - x)."""

    no_semantic_eq: bool = True
    """Forbid placing two semantically equivalent instructions in the program."""
=======
    no_const_expr: bool = False
    """Prevent non-constant constant expressions (e.g. x - x)."""

    no_semantic_eq: bool = False
    """Forbid placing two semantically equivalent instructions in the program (e.g. x << 1 and x + x)."""
>>>>>>> 2294f892

    bitvec_enum: bool = True
    """Use bitvector encoding of enum types."""

    dump_constr: bool = False
    """Dump the synthesis constraints to a file."""

    dump_model: bool = False
    """Dump the model to a file."""

    exact: bool = False
    """Each operator appears exactly as often as indicated (overrides size_range)."""

    size_range: Tuple[int, int] = (0, 10)
    """Range of program sizes to try."""

    def synth(self, task: Task):
        self.debug(2, task)
        if self.exact:
            assert all(not v is None for v in task.ops.values())
            l = h = sum(f for f in task.ops.values())
        else:
            l, h = self.size_range
        all_stats = []
        init_samples = self.get_init_samples(task.spec)
        for n_insns in range(l, h + 1):
            with util.timer() as elapsed:
                prg, stats = self.invoke_synth(task, n_insns, init_samples)
                all_stats += [ { 'time': elapsed(), 'iterations': stats } ]
                if not prg is None:
                    return prg, all_stats
        return None, all_stats


@dataclass(frozen=True)
class LenCegis(_Base):
    """Cegis synthesizer that finds the shortest program."""
    init_samples: int = 1

    def get_init_samples(self, spec):
        return spec.eval.sample_n(self.init_samples)

    def invoke_synth(self, task: Task, n_insns: int, init_samples):
        s = _Ctx(self, task, n_insns)
        return cegis(task.spec, s, init_samples=init_samples, debug=self.debug)

class _FA(_Ctx):
    def __init__(self, *argp, **argk):
        self.exist_vars = set()
        super().__init__(*argp, **argk)

    @lru_cache
    def get_var(self, ty, name, instance=None):
        res = super().get_var(ty, name, instance)
        if not instance is None:
            self.exist_vars.add(res)
        return res

    def do_synth(self):
        ins  = [ self.var_input_res(i, 'fa') for i in range(self.n_inputs) ]
        self.exist_vars.difference_update(ins)
        self.add_constr_instance('fa')
        self.add_constr_io_spec('fa', ins)
        s = Solver(ctx=self.ctx)
        s.add(ForAll(ins, Exists(list(self.exist_vars), And([a for a in self.synth]))))

        if self.options.dump_constr:
            filename = f'{self.spec.name}_synth.smt2'
            with open(filename, 'w') as f:
                print(s.to_smt2(), file=f)

        stat = {}
        self.d(3, 'synth', s)
        with util.timer() as elapsed:
            res = s.check()
            synth_time = elapsed()
            stat['synth_stat'] = s.statistics()
            self.d(5, stat['synth_stat'])
            self.d(2, f'synth time: {synth_time / 1e9:.3f}')
            stat['synth_time'] = synth_time
        if res == sat:
            # if sat, we found location variables
            m = s.model()
            prg = self.create_prg(m)
            self.d(4, 'model: ', m)
            return prg, stat
        else:
            return None, stat

@dataclass(frozen=True)
class LenFA(_Base):
    """Synthesizer that uses a forall constraint and finds the shortest program."""
    def get_init_samples(self, spec):
        return None

    def invoke_synth(self, task: Task, n_insns: int, init_samples):
        return _FA(self, task, n_insns).do_synth()

class _OptCegis(_Ctx):
    def __init__(self, options, task: Task, n_insns: int):

        # if required add an additional identify operator to the operators
        id_operator = Func('id', task.spec.outputs[0])
        if options.use_id:
            task.ops[id_operator] = None

        super().__init__(options, task, n_insns)

        # find the transformed id operator
        if options.use_id:
            # let it be accessible by optimizations
            self.id = next(transformed for (transformed, op) in self.orig_ops.items() if op == id_operator)
            # add the constraints on the id operator
            self.add_constr_id_wfp()

    def add_constr_id_wfp(self):
        solver = self.synth
        id_id = self.op_enum.item_to_cons[self.id]

        # id is only used for the output as a last instruction
        # iterate over all instructions used in output
        for insn in range(self.n_inputs, self.out_insn):
            # get operator of instruction
            op_var = self.var_insn_op(insn)
            # every following instruction is id
            cons = [ self.var_insn_op(f_insn) == id_id for f_insn in range(insn + 1, self.out_insn)]
            # if the operator is id, every following insn operator is also id (if there is at least one following insn)
            solver.add(Implies(op_var == id_id, And(cons, self.ctx)))

        # id operators can only use the result of the previous instruction as a result
        for insn in range(self.n_inputs, self.out_insn):
            opnds = list(self.var_insn_opnds(insn))
            solver.add(Implies(self.var_insn_op(insn) == id_id, opnds[0] == insn - 1))

        # only first id may receive a constant as an operand
        # iterate over all instructions used in output
        for insn in range(self.n_inputs, self.out_insn):
            # get operator of instruction
            op_var = self.var_insn_op(insn)
            # if operator is id AND  >=one of the operands is a constant
            cond = And(op_var == id_id, Or([var == True for var in self.var_insn_opnds_is_const(insn)]))
            # then every previous instruction may not be id
            cons = [ self.var_insn_op(f_insn) != id_id for f_insn in range(self.n_inputs, insn)]
            solver.add(Implies(cond, And(cons, self.ctx)))

@dataclass(frozen=True)
class OptCegis(LenCegis, HasOptimizer):
    """Cegis synthesizer that finds the program optimal for a provided metric"""

    solver: solvers._OPT_SOLVERS = solvers.InternalZ3Opt()
    """Use the Z3 Optimize API to minimize the cost function."""

    use_id: bool = True
    """Add an identity operator. Enables other optimization criteria than program length."""

    def invoke_synth(self, task: Task, n_insns: int, init_samples):
        s = _OptCegis(self, task, n_insns)
        self.optimizer.add_constraint(s)
        return cegis(task.spec, s, init_samples=init_samples, debug=self.debug)

    def synth(self, task: Task):
        if self.use_id:
            init_samples = self.get_init_samples(task.spec)
            with util.timer() as elapsed:
                prg, stats = self.invoke_synth(task, self.size_range[1], init_samples)
                all_stats = [ { 'time': elapsed(), 'iterations': stats } ]
                if not prg is None:
                    return prg, all_stats
            return None, all_stats
        else:
            return super().synth(task)

class _ConstantSolver:
    """Interface for constant solvers"""

    def __init__(self, options, task: Task, base_program: Prg):
        self.ctx            = ctx = Context()
        self.synth          = options.solver.create(ctx=ctx, theory=task.theory)
        self.prg            = base_program
        self.const_map      = {}
        self.task           = task
        self.sample_counter = 0
        self.spec           = task.spec.translate(ctx)

    # weird hack to get type translated to the correct context, as Sort.translate always throws an error
    def get_type(self, ty):
        return Const(f'type_{ty}', ty).translate(self.ctx).sort()

    def get_const_var(self, ty, insn, opnd):
        return Const(f'insn_{insn}_opnd_{opnd}_{ty}_const_val', self.get_type(ty))

    def const_to_var(self, insn, n_opnd, ty, _):
        if insn in self.const_map:
            val = self.const_map[insn]
            if n_opnd in val:
                return val[n_opnd]

            # create new const for the operand
            var = self.get_const_var(ty, insn, n_opnd)
            val[n_opnd] = var
            return var
        else:
            # create new const for the instruction
            var = self.get_const_var(ty, insn, n_opnd)
            self.const_map[insn] = { n_opnd: var }
            return var

    def create_in_out_vars(self, n_sample):
        # create in variables
        in_vars = [ Const(f'in_{i}_{n_sample}', ty)
                    for i, ty in enumerate(self.spec.in_types) ]
        # create out variables
        out_vars = [ Const(f'out_{i}_{n_sample}', ty)
                    for i, ty in enumerate(self.spec.out_types) ]
        return in_vars, out_vars

    def create_prg(self, model):
        insns = [
            (op,
             [
                 (is_const,
                  model.evaluate(self.const_map[insn][n_opnd], model_completion=True).translate(self.task.spec.ctx) if is_const else value
                  ) for (n_opnd, (is_const, value)) in enumerate(args) ]
            ) for (insn, (op, args)) in enumerate(self.prg.insns) ]

        outputs = [ (is_const,
                     model[self.const_map[len(self.prg.insns)][n_out]].translate(self.task.spec.ctx) if is_const else value
                    ) for (n_out, (is_const, value)) in enumerate(self.prg.outputs)]

        return Prg(self.task.spec.ctx, insns, outputs, self.task.spec.outputs, self.task.spec.inputs)


class _CegisConstantSolver(_ConstantSolver):
    """Synthesizer that implements CEGIS solver interface to find the constants in the program."""

    def synth_with_new_samples(self, samples):
        # TODO: support for constant set restrictions
        ctx = self.ctx
        prg = self.prg
        assert prg is not None

        samples = [ [ v.translate(ctx) for v in s ] for s in samples ]

        for sample in samples:
            # use the Prg::eval_clauses_external to create the constraints

            # create variables
            in_vars, out_vars = self.create_in_out_vars(self.sample_counter)
            # add io constraints
            if self.task.spec.is_deterministic and self.task.spec.is_total:
                out_vals = self.spec.eval(sample)
                # set out variables
                self.synth.add([ v == val for v, val in zip(out_vars, out_vals) ])
                # set in variables
                self.synth.add([ v == val for v, val in zip(in_vars, sample) ])
            else:
                # set in vals
                self.synth.add([ v == val for v, val in zip(in_vars, sample) ])
                # set outs based on the spec
                outs = [ v for v in out_vars ]
                precond, phi = self.spec.instantiate(outs, sample)
                self.synth.add(Implies(precond, phi))
            # add program constraints
            for constraint in prg.eval_clauses_external(in_vars, out_vars, const_to_var=self.const_to_var, ctx=ctx, intermediate_vars=[]):
                self.synth.add(constraint)
            self.sample_counter += 1

        stat = {}
        synth_time, model = self.synth.solve()
        # self.d(2, f'synth time: {synth_time / 1e9:.3f}')
        stat['synth_time'] = synth_time
        if model:
            # if sat, we found location variables
            prg = self.create_prg(model)
            # self.d(4, 'model: ', model)
            return prg, stat
        else:
            return None, stat


class _FAConstantSolver(_ConstantSolver):
    def do_synth(self):
        constraints = []

        in_vars, out_vars = self.create_in_out_vars(0)
        precond, phi = self.spec.instantiate(out_vars, in_vars)
        constraints.append(Implies(precond, phi))

        intermediate_vars = list(out_vars)

        # add program constraints
        for constraint in self.prg.eval_clauses_external(in_vars, out_vars,
                const_to_var=self.const_to_var, ctx=self.ctx, intermediate_vars=intermediate_vars):
            constraints.append(constraint)

        if len(intermediate_vars) > 0:
            self.synth.add(ForAll(in_vars, Exists(list(intermediate_vars), And(constraints))))
        else:
            self.synth.add(ForAll(in_vars, And(constraints)))

        stat = {}
        synth_time, model = self.synth.solve()
        # self.d(2, f'synth time: {synth_time / 1e9:.3f}')
        stat['synth_time'] = synth_time
        if model:
            # if sat, we found location variables
            prg = self.create_prg(model)
            # self.d(4, 'model: ', model)
            return prg, stat
        else:
            return None, stat


@dataclass(frozen=True)
class DownscaleSynth(LenCegis):
    """Synthesizer that first solve the task on a smaller bitwidth, then scales it up."""

    target_bitwidth: str = "4"
    """Comma separated list of target bitwidths (integer) to scale down to."""

    constant_finder_use_cegis: bool = True
    """Whether to use CEGIS to find the constants in the upscaling process."""

    keep_const_map: bool = False
    """Whether to keep the constant map for the downscaling process."""

    def synth(self, task: Task):
        combined_stats = []

        init_samples = self.get_init_samples(task.spec)

        # try to downscale
        for target_bitwidth in self.target_bitwidth.split(","):
            target_bw = int(target_bitwidth)
            # scale down the task
            try:
                scaled_task = transform_task_to_bitwidth(task, target_bw, self.keep_const_map)
            except Exception as e:
                self.debug(1, f"Failed to scale down the task to bitwidth {target_bw}: {e}")
                continue

            # run the synthesis on the scaled task
            prg, stats = super().synth(scaled_task.transformed_task)
            combined_stats += stats
            if prg is None:
                self.debug(2, f"Failed to synthesize a program for bitwidth {target_bw}")
                continue

            # scale up
            # revert to original operators
            prg = scaled_task.prg_with_original_operators(prg)
            with util.timer() as elapsed:
                self.debug(1, f"Proposed program for bitwidth {target_bw}:\n{prg}")

                if (self.constant_finder_use_cegis):
                    # find the constants using CEGIS
                    solver = _CegisConstantSolver(self, task, prg)
                    prg, stats = cegis(task.spec, solver, init_samples=init_samples, debug=self.debug)
                else:
                    # find the constants using FA
                    solver = _FAConstantSolver(self, task, prg)
                    prg, stats = solver.do_synth()
                    stats = [ stats ]

                combined_stats += [ { 'time': elapsed(), 'iterations': stats } ]

            if prg is not None:
                return prg, combined_stats

        # Fallback to normal synthesis if normal synthesis fails
        self.debug(1, f"Fallback to normal synthesis")
        prg, stats = super().synth(task)
        combined_stats.extend(stats)
        return prg, combined_stats<|MERGE_RESOLUTION|>--- conflicted
+++ resolved
@@ -614,19 +614,11 @@
     opt_insn_order_op: bool = True
     """Include the operator into the instruction order optimization."""
 
-<<<<<<< HEAD
-    no_constant_expr: bool = True
-    """Prevent non-constant constant expressions (e.g. x - x)."""
-
-    no_semantic_eq: bool = True
-    """Forbid placing two semantically equivalent instructions in the program."""
-=======
     no_const_expr: bool = False
     """Prevent non-constant constant expressions (e.g. x - x)."""
 
     no_semantic_eq: bool = False
     """Forbid placing two semantically equivalent instructions in the program (e.g. x << 1 and x + x)."""
->>>>>>> 2294f892
 
     bitvec_enum: bool = True
     """Use bitvector encoding of enum types."""

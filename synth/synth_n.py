--- conflicted
+++ resolved
@@ -29,11 +29,7 @@
     def get_from_model_val(self, val):
         return self.cons_to_item[val.as_long()]
 
-<<<<<<< HEAD
-    def get_from_model_op(self, op):
-=======
     def get_from_op(self, op):
->>>>>>> 316d448f
         return self.item_to_cons[op]
 
     def add_range_constr(self, solver, var):
@@ -48,31 +44,7 @@
             yield prg, stats
             self.exclude_program(prg)
 
-<<<<<<< HEAD
-    def add_prg_constraints(self, prg):
-        constraints = []
-        for i, (op, params) in enumerate(prg.insns):
-            insn_nr = self.n_inputs + i
-            val = self.op_enum.get_from_model_op(op)
-            constraints.append(self.var_insn_op(insn_nr) == val)
-            tys  = op.in_types
-            for (is_const, p), v_is_const, v_opnd, v_const_val \
-                in zip(params,
-                       self.var_insn_opnds_is_const(insn_nr),
-                       self.var_insn_opnds(insn_nr),
-                       self.var_insn_op_opnds_const_val(insn_nr, tys)):
-                constraints.append(v_is_const == is_const)
-                if is_const:
-                    constraints.append(v_const_val == p)
-                else:
-                    constraints.append(v_opnd == p)
-        if len(constraints) > 0:
-            self.synth.add(Not(And(constraints)))
-
-class _Ctx(CegisBaseSynth):
-=======
 class _LenConstraints:
->>>>>>> 316d448f
     def __init__(self, options, task: Task, n_insns: int):
         """Synthesize a program that computes the given functions.
 

from functools import lru_cache
from collections import defaultdict
from dataclasses import dataclass
from typing import Tuple

from z3 import *

from synth.cegis import cegis
from synth.spec import Func, Prg, Task
from synth.optimizers import HasOptimizer
from synth.downscaling import transform_task_to_bitwidth
from synth import solvers, util

class EnumBase:
    def __init__(self, items, cons):
        assert len(items) == len(cons)
        self.cons = cons
        self.item_to_cons = { i: con for i, con in zip(items, cons) }
        self.cons_to_item = { con: i for i, con in zip(items, cons) }

    def __len__(self):
        return len(self.cons)

<<<<<<< HEAD
class EnumSortEnum(EnumBase):
    def __init__(self, name, items, ctx):
        # TODO: Seems to be broken with contexts
        # self.sort, cons = EnumSort(name, [ str(i) for i in items ], ctx=ctx)
        s = Datatype(name, ctx=ctx)
        for i in items:
            s.declare(str(i))
        self.sort = s.create()
        cons = [ getattr(self.sort, str(i)) for i in items ]
        super().__init__(items, cons)

    def get_from_model_val(self, val):
        return self.cons_to_item[val]

    def get_from_model_op(self, op):
        return self.item_to_cons[op]

    def add_range_constr(self, solver, var):
        pass

=======
>>>>>>> 3f7a83af
class BitVecEnum(EnumBase):
    def __init__(self, name, items):
        self.sort = util.bv_sort(len(items))
        super().__init__(items, [ i for i, _ in enumerate(items) ])

    def get_from_model_val(self, val):
        return self.cons_to_item[val.as_long()]

    def get_from_model_op(self, op):
        return self.item_to_cons[op]

    def add_range_constr(self, solver, var):
        solver.add(ULT(var, len(self.item_to_cons)))

class CegisBaseSynth:
    def synth_with_new_samples(self, samples):
        # main synthesis algorithm.
        # 1) set up counter examples
        for sample in samples:
            # add a new instance of the specification for each sample
            self.add_constr_instance(self.n_samples)
            if self.spec.is_deterministic and self.spec.is_total:
                # if the specification is deterministic and total we can
                # just use the specification to sample output values and
                # include them in the counterexample constraints.
                out_vals = self.spec.eval(sample)
                self.add_constr_io_sample(self.n_samples, sample, out_vals)
            else:
                # if the spec is not deterministic or total, we have to
                # express the output of the specification implicitly by
                # the formula of the specification.
                self.add_constr_io_spec(self.n_samples, sample)
            self.add_constr_opt_instance(self.n_samples)
            self.n_samples += 1
        if self.options.dump_constr:
            # write synthesis constraint into a text file
            s = Solver()
            s.add(self.synth)
            with open(f'synth_{self.spec.name}_{self.n_insns}_{self.n_samples}.smt2', 'wt') as f:
                print(s.to_smt2(), file=f)
        stat = {}
        self.d(3, 'synth', self.n_samples, self.synth)
        self.synth.push()
        self.add_cross_instance_constr(self.n_samples)
        synth_time, model = self.synth.solve()
        self.synth.pop()
        self.d(2, f'synth time: {synth_time / 1e9:.3f}')
        stat['synth_time'] = synth_time
        if model:
            # if sat, we found location variables
            if self.options.dump_model:
                with open(f'model_{self.spec.name}_{self.n_insns}_{self.n_samples}.txt', 'wt') as f:
                    for d in model.decls():
                        print(d, model[d], file=f)
            prg = self.create_prg(model)
            self.d(4, 'model: ', model)
            return prg, stat
        else:
            return None, stat

    def add_prg_constraints(self, prg):
        constraints = []
        insn_nr = self.n_inputs
        for insn in prg.insns:
            op = self.orig_ops_reverse[insn[0]]
            val = self.op_enum.get_from_model_op(op)
            constraints.append(self.var_insn_op(insn_nr) == val)

            arg_nr = 0
            tys = op.in_types
            args = list(zip(self.var_insn_opnds_is_const(insn_nr), self.var_insn_opnds(insn_nr), self.var_insn_op_opnds_const_val(insn_nr, tys)))
            for arg in insn[1]:
                c = args[arg_nr][0]
                constraints.append(c == arg[0])

                opnd = args[arg_nr][1]
                cv = args[arg_nr][2]
                if arg[0]:
                    true_opnd = cv
                else:
                    true_opnd = opnd

                if isinstance(arg[1], BitVecNumRef):
                    constraints.append(true_opnd == arg[1].as_long())
                elif isinstance(arg[1], BoolRef):
                    constraints.append(true_opnd == is_true(arg[1]))
                else:
                    constraints.append(true_opnd == arg[1])
                arg_nr += 1
            insn_nr += 1

        if len(constraints) > 0:
            self.synth.add(Not(And(constraints)))

    def add_prg_constraints(self, prg):
        constraints = []
        insn_nr = self.n_inputs
        for insn in prg.insns:
            op = self.orig_ops_reverse[insn[0]]
            val = self.op_enum.get_from_model_op(op)
            constraints.append(self.var_insn_op(insn_nr) == val)

            arg_nr = 0
            tys = op.in_types
            args = list(zip(self.var_insn_opnds_is_const(insn_nr), self.var_insn_opnds(insn_nr), self.var_insn_op_opnds_const_val(insn_nr, tys)))
            for arg in insn[1]:
                c = args[arg_nr][0]
                constraints.append(c == arg[0])

                opnd = args[arg_nr][1]
                cv = args[arg_nr][2]
                if arg[0]:
                    true_opnd = cv
                else:
                    true_opnd = opnd

                if isinstance(arg[1], BitVecNumRef):
                    constraints.append(true_opnd == arg[1].as_long())
                elif isinstance(arg[1], BoolRef):
                    constraints.append(true_opnd == is_true(arg[1]))
                else:
                    constraints.append(true_opnd == arg[1])
                arg_nr += 1
            insn_nr += 1

        if len(constraints) > 0:
            self.synth.add(Not(And(constraints)))

class _Ctx(CegisBaseSynth):
    def __init__(self, options, task: Task, n_insns: int):
        """Synthesize a program that computes the given functions.

        Attributes:
        options: Options to the synthesis.
        task: The synthesis task.
        n_insn: Number of instructions in the program.
        """
        self.task      = task
        self.options   = options
        self.orig_spec = task.spec
        self.spec      = spec = task.spec
        self.n_insns   = n_insns

        if len(task.ops) == 0:
            ops = { Func('dummy', Int('v') + 1): 0 }
        elif type(task.ops) == list or type(task.ops) == set:
            ops = { op: None for op in task.ops }
        else:
            ops = dict(task.ops)

<<<<<<< HEAD
        self.orig_ops  = { op.translate(ctx): op for op in ops }
        self.orig_ops_reverse = { op: opt for opt, op in self.orig_ops.items() }

        self.op_freqs  = { op_new: ops[op_old] for op_new, op_old in self.orig_ops.items() }
        self.ops       = ops = list(self.orig_ops.keys())

=======
        self.ops       = ops
>>>>>>> 3f7a83af
        self.in_tys    = spec.in_types
        self.out_tys   = spec.out_types
        self.n_inputs  = len(self.in_tys)
        self.n_outputs = len(self.out_tys)
        self.out_insn  = self.n_inputs + self.n_insns # index of the out instruction
        self.length    = self.out_insn + 1
        self.max_arity = max(op.arity for op in ops)
        self.arities   = [ 0 ] * self.n_inputs \
                       + [ self.max_arity ] * self.n_insns \
                       + [ self.n_outputs ]

        self.types = set(ty for op in ops for ty in op.out_types + op.in_types)

        # prepare operator enum sort
        self.op_enum = BitVecEnum('Operators', ops)
        # create map of types to their id
        self.ty_enum = BitVecEnum('Types', self.types)

        # get the sorts for the variables used in synthesis
        self.ty_sort = self.ty_enum.sort
        self.op_sort = self.op_enum.sort
        self.ln_sort = util.bv_sort(self.length - 1)
        self.bl_sort = BoolSort()

        # set options
        self.d = options.debug
        self.n_samples = 0
        self.synth = options.solver.create(theory=task.theory)

        # add well-formedness, well-typedness, and optimization constraints
        self.add_constr_wfp()
        self.add_constr_ty()
        self.add_constr_opt()
        self.d(1, 'size', self.n_insns)

    def sample_n(self, n):
        return self.spec.eval.sample_n(n)

    @lru_cache
    def get_var(self, ty, name, instance=None):
        name = f'|{name}_{instance}|' if not instance is None else f'|{name}|'
        return Const(name, ty)

    def var_insn_op(self, insn):
        return self.get_var(self.op_sort, f'insn_{insn}_op')

    def var_insn_opnds_is_const(self, insn):
        for opnd in range(self.arities[insn]):
            yield self.get_var(self.bl_sort, f'insn_{insn}_opnd_{opnd}_is_const')

    def var_insn_op_opnds_const_val(self, insn, opnd_tys):
        for opnd, ty in enumerate(opnd_tys):
            yield self.get_var(ty, f'insn_{insn}_opnd_{opnd}_{ty}_const_val')

    def var_insn_opnds(self, insn):
        for opnd in range(self.arities[insn]):
            yield self.get_var(self.ln_sort, f'insn_{insn}_opnd_{opnd}')

    def var_insn_opnds_val(self, insn, tys, instance):
        for opnd, ty in enumerate(tys):
            yield self.get_var(ty, f'insn_{insn}_opnd_{opnd}_{ty}', instance)

    def var_outs_val(self, instance):
        for opnd in self.var_insn_opnds_val(self.out_insn, self.out_tys, instance):
            yield opnd

    def var_insn_opnds_type(self, insn):
        for opnd in range(self.arities[insn]):
            yield self.get_var(self.ty_sort, f'insn_{insn}_opnd_type_{opnd}')

    def var_insn_res(self, insn, ty, instance):
        return self.get_var(ty, f'insn_{insn}_res_{ty}', instance)

    def var_not_all_eq(self, insn, ty, instance):
        return self.get_var(BoolSort(), f'not_all_eq_{insn}_{ty}', instance)

    def var_not_eq_pair(self, i1, i2, ty, instance):
        return self.get_var(BoolSort(), f'not_eq_pair_{i1}_{i2}_{ty}', instance)

    def var_insn_res_type(self, insn):
        return self.get_var(self.ty_sort, f'insn_{insn}_res_type')

    def var_input_res(self, insn, instance):
        return self.var_insn_res(insn, self.in_tys[insn], instance)

    def is_op_insn(self, insn):
        return insn >= self.n_inputs and insn < self.length - 1

    def iter_opnd_info(self, insn, tys, instance):
        return zip(tys, \
                self.var_insn_opnds(insn), \
                self.var_insn_opnds_val(insn, tys, instance), \
                self.var_insn_opnds_is_const(insn), \
                self.var_insn_op_opnds_const_val(insn, tys))

    def iter_opnd_info_struct(self, insn, tys):
        return zip(tys, \
                self.var_insn_opnds(insn), \
                self.var_insn_opnds_is_const(insn), \
                self.var_insn_op_opnds_const_val(insn, tys))

    def add_constr_insn_count(self):
        # constrain the number of usages of an operator if specified
        for op, op_cons in self.op_enum.item_to_cons.items():
            if not (f := self.ops[op]) is None:
                a = [ self.var_insn_op(insn) == op_cons \
                    for insn in range(self.n_inputs, self.length - 1) ]
                if a:
                    self.synth.add(AtMost(*a, f))
                    if self.options.exact:
                        self.synth.add(AtLeast(*a, f))

    def add_constr_const_count(self):
        const_map = self.task.const_map
        max_const = self.task.max_const
        solver    = self.synth

        # If supplied with an empty set of constants, we don't allow any constants
        if not const_map is None and len(const_map) == 0:
            max_const = 0

        # Add a constraint for the maximum amount of constants if specified.
        ran = range(self.n_inputs, self.length)
        if not max_const is None and len(ran) > 0:
            solver.add(AtMost(*[ v for insn in ran \
                       for v in self.var_insn_opnds_is_const(insn)], max_const))

        # limit the possible set of constants if desired
        if const_map:
            ty_const_map = defaultdict(list)
            const_constr_map = defaultdict(list)
            for c, n in const_map.items():
                ty_const_map[c.sort()].append((c, n))
            for insn in range(self.n_inputs, self.length):
                for ty in self.types:
                    for _, _, c, cv in self.iter_opnd_info_struct(insn, [ ty ] * self.max_arity):
                        eqs = []
                        for v, _ in ty_const_map[ty]:
                            eqs += [ cv == v ]
                            const_constr_map[v] += [ And([c, cv == v ]) ]
                        solver.add(Implies(c, Or(eqs)))
            for c, constr in const_constr_map.items():
                if not (n := const_map[c]) is None:
                    solver.add(AtMost(*constr, n))
                    if self.options.exact:
                        solver.add(AtLeast(*constr, n))

    def add_constr_wfp(self):
        solver = self.synth
        # acyclic: line numbers of uses are lower than line number of definition
        # i.e.: we can only use results of preceding instructions
        for insn in range(self.length):
            for v in self.var_insn_opnds(insn):
                solver.add(ULT(v, insn))
        # Add bounds for the operand ids
        for insn in range(self.n_inputs, self.length - 1):
            self.op_enum.add_range_constr(solver, self.var_insn_op(insn))
        # Add a constraint that pins potentially unused operands to the last
        # one. This is important because otherwise the no_dead_code constraints
        # will not work.
        for insn in range(self.n_inputs, self.length - 1):
            for op, op_id in self.op_enum.item_to_cons.items():
                if op.arity < self.max_arity:
                    opnds = list(self.var_insn_opnds(insn))
                    self.synth.add(Implies(self.var_insn_op(insn) == op_id, \
                        And([ opnds[op.arity - 1] == x for x in opnds[op.arity:] ])))
        # Add constraints on the instruction counts
        self.add_constr_insn_count()
        # Add constraints on constant usage
        self.add_constr_const_count()

    def add_constr_ty(self):
        if len(self.ty_enum) <= 1:
            # we don't need constraints if there is only one type
            return

        solver = self.synth
        # for all instructions that get an op
        # add constraints that set the type of an instruction's operand
        # and the result type of an instruction
        types = self.ty_enum.item_to_cons
        for insn in range(self.n_inputs, self.length - 1):
            for op, op_id in self.op_enum.item_to_cons.items():
                # add constraints that set the result type of each instruction
                solver.add(Implies(self.var_insn_op(insn) == op_id, \
                                   self.var_insn_res_type(insn) == types[op.out_type]))
                # add constraints that set the type of each operand
                for op_ty, v in zip(op.in_types, self.var_insn_opnds_type(insn)):
                    solver.add(Implies(self.var_insn_op(insn) == op_id, v == types[op_ty]))

        # define types of inputs
        for inp, ty in enumerate(self.in_tys):
            solver.add(self.var_insn_res_type(inp) == types[ty])

        # define types of outputs
        for v, ty in zip(self.var_insn_opnds_type(self.out_insn), self.out_tys):
            solver.add(v == types[ty])

        # constrain types of outputs
        for insn in range(self.n_inputs, self.length):
            for other in range(0, insn):
                for opnd, c, ty in zip(self.var_insn_opnds(insn), \
                                    self.var_insn_opnds_is_const(insn), \
                                    self.var_insn_opnds_type(insn)):
                    solver.add(Implies(Not(c), Implies(opnd == other, \
                                    ty == self.var_insn_res_type(other))))
            self.ty_enum.add_range_constr(solver, self.var_insn_res_type(insn))

    def add_constr_opt(self):
        solver = self.synth

        def opnd_set(insn):
            sz  = self.length + (self.op_sort.size() if self.options.opt_insn_order_op else 0)
            ext = sz - self.ln_sort.size()
            assert ext >= 0
            res = BitVecVal(0, sz)
            one = BitVecVal(1, sz)
            for opnd in self.var_insn_opnds(insn):
                res |= one << ZeroExt(ext, opnd)
            if self.options.opt_insn_order_op:
                res = (res << BitVecVal(self.op_sort.size(), sz)) \
                    | ZeroExt(sz - self.op_sort.size(), self.var_insn_op(insn))
            return res

        if self.options.opt_insn_order:
            for insn in range(self.n_inputs, self.out_insn - 1):
                solver.add(ULE(opnd_set(insn), opnd_set(insn + 1)))

        for insn in range(self.n_inputs, self.out_insn):
            op_var = self.var_insn_op(insn)
            for op, op_id in self.op_enum.item_to_cons.items():
                # if operator is commutative, force the operands to be in ascending order
                if self.options.opt_commutative and op.is_commutative:
                    opnds = list(self.var_insn_opnds(insn))
                    c = [ ULE(l, u) for l, u in zip(opnds[:op.arity - 1], opnds[1:]) ]
                    solver.add(Implies(op_var == op_id, And(c)))

                if self.options.opt_const:
                    vars = [ v for v in self.var_insn_opnds_is_const(insn) ][:op.arity]
                    assert len(vars) > 0
                    if op.arity == 2 and op.is_commutative:
                        # Binary commutative operators have at most one constant operand
                        # Hence, we pin the first operand to me non-constant
                        not_const = vars[0]
                    else:
                        # Otherwise, we require that at least one operand is non-constant
                        not_const = And(vars)
                    solver.add(Implies(op_var == op_id, Not(not_const)))

            # Computations must not be replicated: If an operation appears again
            # in the program, at least one of the operands must be different from
            # a previous occurrence of the same operation.
            if self.options.opt_cse:
                for other in range(self.n_inputs, insn):
                    un_eq = [ p != q for p, q in zip(self.var_insn_opnds(insn), \
                                                     self.var_insn_opnds(other)) ]
                    assert len(un_eq) > 0
                    solver.add(Implies(op_var == self.var_insn_op(other), Or(un_eq)))

        # no dead code: each produced value is used
        if self.options.opt_no_dead_code:
            for prod in range(self.n_inputs, self.out_insn):
                opnds = [ And([ prod == v, Not(c) ]) \
                            for cons in range(prod + 1, self.length) \
                            for c, v in zip(self.var_insn_opnds_is_const(cons), \
                                            self.var_insn_opnds(cons)) ]
                if len(opnds) > 0:
                    solver.add(Or(opnds))

    def add_constr_conn(self, insn, tys, instance):
        for ty, l, v, c, cv in self.iter_opnd_info(insn, tys, instance):
            # if the operand is a constant, its value is the constant value
            self.synth.add(Implies(c, v == cv))
            # else, for other each instruction preceding it ...
            for other in range(insn):
                r = self.var_insn_res(other, ty, instance)
                # ... the operand is equal to the result of the instruction
                self.synth.add(Implies(Not(c), Implies(l == other, v == r)))

    def add_constr_opt_instance(self, instance):
        for insn in range(self.n_inputs, self.length - 1):
            # add constraints to select the proper operation
            for op in self.op_enum.item_to_cons:
                res = self.var_insn_res(insn, op.out_type, instance)

                # forbid constant expressions that are not constant
                if self.options.no_const_expr:
                    v = self.var_not_all_eq(insn, op.out_type, instance)
                    if instance >= 1:
                        prev_res = self.var_insn_res(insn, op.out_type, instance - 1)
                        if instance > 1:
                            prev = self.var_not_all_eq(insn, op.out_type, instance - 1)
                        else:
                            prev = BoolVal(False)
                        self.synth.add(v == Or([ prev, res != prev_res ]))

                # forbid semantic equivalence of instructions
                if self.options.no_semantic_eq:
                    for other in range(0, insn):
                        for other_op in self.op_enum.item_to_cons:
                            if other_op.out_type != op.out_type:
                                continue
                            other_res = self.var_insn_res(other, op.out_type, instance)
                            v = self.var_not_eq_pair(insn, other, op.out_type, instance)
                            if instance > 0:
                                prev = self.var_not_eq_pair(insn, other, op.out_type, instance - 1)
                                self.synth.add(v == Or([prev, res != other_res]))
                            else:
                                self.synth.add(v == (res != other_res))

    def add_cross_instance_constr(self, instance):
        if self.options.no_const_expr and instance > 0:
            for insn in range(self.n_inputs, self.length - 1):
                for op in self.op_enum.item_to_cons:
                    self.synth.add(self.var_not_all_eq(insn, op.out_type, self.n_samples))

        if self.options.no_semantic_eq:
            for insn in range(self.n_inputs, self.length - 1):
                for op in self.op_enum.item_to_cons:
                    for other in range(0, insn):
                        for other_op in self.op_enum.item_to_cons:
                            if other_op.out_type != op.out_type:
                                continue
                            self.synth.add(self.var_not_eq_pair(insn, other, op.out_type, self.n_samples))

    def add_constr_instance(self, instance):
        # for all instructions that get an op
        for insn in range(self.n_inputs, self.length - 1):
            # add constraints to select the proper operation
            op_var = self.var_insn_op(insn)
            for op, op_id in self.op_enum.item_to_cons.items():
                res = self.var_insn_res(insn, op.out_type, instance)
                opnds = list(self.var_insn_opnds_val(insn, op.in_types, instance))
                precond, phi = op.instantiate([ res ], opnds)
                self.synth.add(Implies(op_var == op_id, And([ precond, phi ])))
            # connect values of operands to values of corresponding results
            for ty in self.types:
                self.add_constr_conn(insn, [ ty ] * self.max_arity, instance)
        # add connection constraints for output instruction
        self.add_constr_conn(self.out_insn, self.out_tys, instance)

    def add_constr_io_sample(self, instance, in_vals, out_vals):
        # add input value constraints
        assert len(in_vals) == self.n_inputs and len(out_vals) == self.n_outputs
        for inp, val in enumerate(in_vals):
            assert not val is None
            res = self.var_input_res(inp, instance)
            self.synth.add(res == val)
        for out, val in zip(self.var_outs_val(instance), out_vals):
            assert not val is None
            self.synth.add(out == val)

    def add_constr_io_spec(self, instance, in_vals):
        # add input value constraints
        assert len(in_vals) == self.n_inputs
        assert all(not val is None for val in in_vals)
        for inp, val in enumerate(in_vals):
            self.synth.add(val == self.var_input_res(inp, instance))
        outs = [ v for v in self.var_outs_val(instance) ]
        precond, phi = self.spec.instantiate(outs, in_vals)
        self.synth.add(Implies(precond, phi))


    def create_prg(self, model):
        s = self.orig_spec
        def prep_opnds(insn, tys):
            for _, opnd, c, cv in self.iter_opnd_info_struct(insn, tys):
                if is_true(model[c]):
                    assert not model[cv] is None
                    yield (True, model[cv])
                else:
                    assert not model[opnd] is None, str(opnd) + str(model)
                    yield (False, model[opnd].as_long())
        insns = []
        for insn in range(self.n_inputs, self.length - 1):
            val    = model.evaluate(self.var_insn_op(insn), model_completion=True)
            op     = self.op_enum.get_from_model_val(val)
            opnds  = [ v for v in prep_opnds(insn, op.in_types) ]
            insns += [ (op, opnds) ]
        outputs      = [ v for v in prep_opnds(self.out_insn, self.out_tys) ]
        s = self.orig_spec
        return Prg(insns, outputs, s.outputs, s.inputs)

@dataclass(frozen=True)
class _Base(util.HasDebug, solvers.HasSolver):
    opt_no_dead_code: bool = True
    """Disallow dead code."""

    opt_cse: bool = True
    """Disallow common subexpressions."""

    opt_const: bool = True
    """At most arity-1 operands can be constants."""

    opt_commutative: bool = True
    """Force order of operands of commutative operators."""

    opt_insn_order: bool = True
    """Order of instructions is determined by operands."""

    opt_insn_order_op: bool = True
    """Include the operator into the instruction order optimization."""

    no_const_expr: bool = False
    """Prevent non-constant constant expressions (e.g. x - x)."""

    no_semantic_eq: bool = False
    """Forbid placing two semantically equivalent instructions in the program (e.g. x << 1 and x + x)."""

    bitvec_enum: bool = True
    """Use bitvector encoding of enum types."""

    dump_constr: bool = False
    """Dump the synthesis constraints to a file."""

    dump_model: bool = False
    """Dump the model to a file."""

    exact: bool = False
    """Each operator appears exactly as often as indicated (overrides size_range)."""

    size_range: Tuple[int, int] = (0, 10)
    """Range of program sizes to try."""

    def synth(self, task: Task):
        self.debug(2, task)
        if self.exact:
            assert all(not v is None for v in task.ops.values())
            l = h = sum(f for f in task.ops.values())
        else:
            l, h = self.size_range
        all_stats = []
        init_samples = self.get_init_samples(task.spec)
        for n_insns in range(l, h + 1):
            with util.timer() as elapsed:
                prg, stats = self.invoke_synth(task, n_insns, init_samples)
                all_stats += [ { 'time': elapsed(), 'iterations': stats } ]
                if not prg is None:
                    return prg, all_stats
        return None, all_stats


@dataclass(frozen=True)
class LenCegis(_Base):
    """Cegis synthesizer that finds the shortest program."""
    init_samples: int = 1

    def get_init_samples(self, spec):
        return spec.eval.sample_n(self.init_samples)

    def invoke_synth(self, task: Task, n_insns: int, init_samples):
        s = _Ctx(self, task, n_insns)
        return cegis(task.spec, s, init_samples=init_samples, debug=self.debug)

class _FA(_Ctx):
    def __init__(self, *argp, **argk):
        self.exist_vars = set()
        super().__init__(*argp, **argk)

    @lru_cache
    def get_var(self, ty, name, instance=None):
        res = super().get_var(ty, name, instance)
        if not instance is None:
            self.exist_vars.add(res)
        return res

    def do_synth(self):
        ins  = [ self.var_input_res(i, 'fa') for i in range(self.n_inputs) ]
        self.exist_vars.difference_update(ins)
        self.add_constr_instance('fa')
        self.add_constr_io_spec('fa', ins)
        s = Solver()
        s.add(ForAll(ins, Exists(list(self.exist_vars), And([a for a in self.synth.assertions()]))))

        if self.options.dump_constr:
            filename = f'{self.spec.name}_synth.smt2'
            with open(filename, 'w') as f:
                print(s.to_smt2(), file=f)

        stat = {}
        self.d(3, 'synth', s)
        with util.timer() as elapsed:
            res = s.check()
            synth_time = elapsed()
            stat['synth_stat'] = s.statistics()
            self.d(5, stat['synth_stat'])
            self.d(2, f'synth time: {synth_time / 1e9:.3f}')
            stat['synth_time'] = synth_time
        if res == sat:
            # if sat, we found location variables
            m = s.model()
            prg = self.create_prg(m)
            self.d(4, 'model: ', m)
            return prg, stat
        else:
            return None, stat

@dataclass(frozen=True)
class LenFA(_Base):
    """Synthesizer that uses a forall constraint and finds the shortest program."""
    def get_init_samples(self, spec):
        return None

    def invoke_synth(self, task: Task, n_insns: int, init_samples):
        return _FA(self, task, n_insns).do_synth()

class _OptCegis(_Ctx):
    def __init__(self, options, task: Task, n_insns: int):
        # if required add an additional identify operator to the operators
        self.id = Func('id', task.spec.outputs[0])
        if options.use_id:
            task.ops[self.id] = None

        super().__init__(options, task, n_insns)

        # find the transformed id operator
        if options.use_id:
            # add the constraints on the id operator
            self.add_constr_id_wfp()

    def add_constr_id_wfp(self):
        solver = self.synth
        id_id = self.op_enum.item_to_cons[self.id]

        # id is only used for the output as a last instruction
        # iterate over all instructions used in output
        for insn in range(self.n_inputs, self.out_insn):
            # get operator of instruction
            op_var = self.var_insn_op(insn)
            # every following instruction is id
            cons = [ self.var_insn_op(f_insn) == id_id for f_insn in range(insn + 1, self.out_insn)]
            # if the operator is id, every following insn operator is also id (if there is at least one following insn)
            solver.add(Implies(op_var == id_id, And(cons)))

        # id operators can only use the result of the previous instruction as a result
        for insn in range(self.n_inputs, self.out_insn):
            opnds = list(self.var_insn_opnds(insn))
            solver.add(Implies(self.var_insn_op(insn) == id_id, opnds[0] == insn - 1))

        # only first id may receive a constant as an operand
        # iterate over all instructions used in output
        for insn in range(self.n_inputs, self.out_insn):
            # get operator of instruction
            op_var = self.var_insn_op(insn)
            # if operator is id AND  >=one of the operands is a constant
            cond = And(op_var == id_id, Or([var == True for var in self.var_insn_opnds_is_const(insn)]))
            # then every previous instruction may not be id
            cons = [ self.var_insn_op(f_insn) != id_id for f_insn in range(self.n_inputs, insn)]
            solver.add(Implies(cond, And(cons)))

@dataclass(frozen=True)
class OptCegis(LenCegis, HasOptimizer):
    """Cegis synthesizer that finds the program optimal for a provided metric"""

    solver: solvers._OPT_SOLVERS = solvers.InternalZ3Opt()
    """Use the Z3 Optimize API to minimize the cost function."""

    use_id: bool = True
    """Add an identity operator. Enables other optimization criteria than program length."""

    def invoke_synth(self, task: Task, n_insns: int, init_samples):
        s = _OptCegis(self, task, n_insns)
        self.optimizer.add_constraint(s)
        return cegis(task.spec, s, init_samples=init_samples, debug=self.debug)

    def synth(self, task: Task):
        if self.use_id:
            init_samples = self.get_init_samples(task.spec)
            with util.timer() as elapsed:
                prg, stats = self.invoke_synth(task, self.size_range[1], init_samples)
                all_stats = [ { 'time': elapsed(), 'iterations': stats } ]
                if not prg is None:
                    return prg, all_stats
            return None, all_stats
        else:
            return super().synth(task)

class _ConstantSolver:
    """Interface for constant solvers"""

    def __init__(self, options, task: Task, base_program: Prg):
        self.synth          = options.solver.create(theory=task.theory)
        self.prg            = base_program
        self.const_map      = {}
        self.task           = task
        self.sample_counter = 0
        self.spec           = task.spec

    def get_const_var(self, ty, insn, opnd):
        return Const(f'|insn_{insn}_opnd_{opnd}_{ty}_const_val|', ty)

    def const_to_var(self, insn, n_opnd, ty, _):
        if insn in self.const_map:
            val = self.const_map[insn]
            if n_opnd in val:
                return val[n_opnd]

            # create new const for the operand
            var = self.get_const_var(ty, insn, n_opnd)
            val[n_opnd] = var
            return var
        else:
            # create new const for the instruction
            var = self.get_const_var(ty, insn, n_opnd)
            self.const_map[insn] = { n_opnd: var }
            return var

    def create_in_out_vars(self, n_sample):
        # create in variables
        in_vars = [ Const(f'in_{i}_{n_sample}', ty)
                    for i, ty in enumerate(self.spec.in_types) ]
        # create out variables
        out_vars = [ Const(f'out_{i}_{n_sample}', ty)
                    for i, ty in enumerate(self.spec.out_types) ]
        return in_vars, out_vars

    def create_prg(self, model):
        insns = [
            (op,
             [
                 (is_const,
                  model.evaluate(self.const_map[insn][n_opnd], model_completion=True) if is_const else value
                  ) for (n_opnd, (is_const, value)) in enumerate(args) ]
            ) for (insn, (op, args)) in enumerate(self.prg.insns) ]

        outputs = [ (is_const,
                     model[self.const_map[len(self.prg.insns)][n_out]] if is_const else value
                    ) for (n_out, (is_const, value)) in enumerate(self.prg.outputs)]

        return Prg(insns, outputs, self.task.spec.outputs, self.task.spec.inputs)


class _CegisConstantSolver(_ConstantSolver):
    """Synthesizer that implements CEGIS solver interface to find the constants in the program."""

    def synth_with_new_samples(self, samples):
        # TODO: support for constant set restrictions
        prg = self.prg
        assert prg is not None

        for sample in samples:
            # use the Prg::eval_clauses_external to create the constraints

            # create variables
            in_vars, out_vars = self.create_in_out_vars(self.sample_counter)
            # add io constraints
            if self.task.spec.is_deterministic and self.task.spec.is_total:
                out_vals = self.spec.eval(sample)
                # set out variables
                self.synth.add([ v == val for v, val in zip(out_vars, out_vals) ])
                # set in variables
                self.synth.add([ v == val for v, val in zip(in_vars, sample) ])
            else:
                # set in vals
                self.synth.add([ v == val for v, val in zip(in_vars, sample) ])
                # set outs based on the spec
                outs = [ v for v in out_vars ]
                precond, phi = self.spec.instantiate(outs, sample)
                self.synth.add(Implies(precond, phi))
            # add program constraints
            for constraint in prg.eval_clauses_external(in_vars, out_vars, const_to_var=self.const_to_var, intermediate_vars=[]):
                self.synth.add(constraint)
            self.sample_counter += 1

        stat = {}
        synth_time, model = self.synth.solve()
        # self.d(2, f'synth time: {synth_time / 1e9:.3f}')
        stat['synth_time'] = synth_time
        if model:
            # if sat, we found location variables
            prg = self.create_prg(model)
            # self.d(4, 'model: ', model)
            return prg, stat
        else:
            return None, stat


class _FAConstantSolver(_ConstantSolver):
    def do_synth(self):
        constraints = []

        in_vars, out_vars = self.create_in_out_vars(0)
        precond, phi = self.spec.instantiate(out_vars, in_vars)
        constraints.append(Implies(precond, phi))

        intermediate_vars = list(out_vars)

        # add program constraints
        for constraint in self.prg.eval_clauses_external(in_vars, out_vars,
                const_to_var=self.const_to_var, intermediate_vars=intermediate_vars):
            constraints.append(constraint)

        if len(intermediate_vars) > 0:
            self.synth.add(ForAll(in_vars, Exists(list(intermediate_vars), And(constraints))))
        else:
            self.synth.add(ForAll(in_vars, And(constraints)))

        stat = {}
        synth_time, model = self.synth.solve()
        # self.d(2, f'synth time: {synth_time / 1e9:.3f}')
        stat['synth_time'] = synth_time
        if model:
            # if sat, we found location variables
            prg = self.create_prg(model)
            # self.d(4, 'model: ', model)
            return prg, stat
        else:
            return None, stat


@dataclass(frozen=True)
class Downscale(LenCegis):
    """Synthesizer that first solve the task on a smaller bitwidth, then scales it up."""

    target_bitwidth: str = "4"
    """Comma separated list of target bitwidths (integer) to scale down to."""

    constant_finder_use_cegis: bool = True
    """Whether to use CEGIS to find the constants in the upscaling process."""

    keep_const_map: bool = False
    """Whether to keep the constant map for the downscaling process."""

    def synth(self, task: Task):
        combined_stats = []

        init_samples = self.get_init_samples(task.spec)

        # try to downscale
        for target_bitwidth in self.target_bitwidth.split(","):
            target_bw = int(target_bitwidth)
            # scale down the task
            try:
                scaled_task = transform_task_to_bitwidth(task, target_bw, self.keep_const_map)
            except Exception as e:
                self.debug(1, f"Failed to scale down the task to bitwidth {target_bw}: {e}")
                continue

            # run the synthesis on the scaled task
            prg, stats = super().synth(scaled_task.transformed_task)
            combined_stats += stats
            if prg is None:
                self.debug(2, f"Failed to synthesize a program for bitwidth {target_bw}")
                continue

            # scale up
            # revert to original operators
            prg = scaled_task.prg_with_original_operators(prg)
            with util.timer() as elapsed:
                self.debug(1, f"Proposed program for bitwidth {target_bw}:\n{prg}")

                if (self.constant_finder_use_cegis):
                    # find the constants using CEGIS
                    solver = _CegisConstantSolver(self, task, prg)
                    prg, stats = cegis(task.spec, solver, init_samples=init_samples, debug=self.debug)
                else:
                    # find the constants using FA
                    solver = _FAConstantSolver(self, task, prg)
                    prg, stats = solver.do_synth()
                    stats = [ stats ]

                combined_stats += [ { 'time': elapsed(), 'iterations': stats } ]

            if prg is not None:
                return prg, combined_stats

        # Fallback to normal synthesis if normal synthesis fails
        self.debug(1, f"Fallback to normal synthesis")
        prg, stats = super().synth(task)
        combined_stats.extend(stats)
        return prg, combined_stats<|MERGE_RESOLUTION|>--- conflicted
+++ resolved
@@ -21,29 +21,6 @@
     def __len__(self):
         return len(self.cons)
 
-<<<<<<< HEAD
-class EnumSortEnum(EnumBase):
-    def __init__(self, name, items, ctx):
-        # TODO: Seems to be broken with contexts
-        # self.sort, cons = EnumSort(name, [ str(i) for i in items ], ctx=ctx)
-        s = Datatype(name, ctx=ctx)
-        for i in items:
-            s.declare(str(i))
-        self.sort = s.create()
-        cons = [ getattr(self.sort, str(i)) for i in items ]
-        super().__init__(items, cons)
-
-    def get_from_model_val(self, val):
-        return self.cons_to_item[val]
-
-    def get_from_model_op(self, op):
-        return self.item_to_cons[op]
-
-    def add_range_constr(self, solver, var):
-        pass
-
-=======
->>>>>>> 3f7a83af
 class BitVecEnum(EnumBase):
     def __init__(self, name, items):
         self.sort = util.bv_sort(len(items))
@@ -194,16 +171,7 @@
         else:
             ops = dict(task.ops)
 
-<<<<<<< HEAD
-        self.orig_ops  = { op.translate(ctx): op for op in ops }
-        self.orig_ops_reverse = { op: opt for opt, op in self.orig_ops.items() }
-
-        self.op_freqs  = { op_new: ops[op_old] for op_new, op_old in self.orig_ops.items() }
-        self.ops       = ops = list(self.orig_ops.keys())
-
-=======
         self.ops       = ops
->>>>>>> 3f7a83af
         self.in_tys    = spec.in_types
         self.out_tys   = spec.out_types
         self.n_inputs  = len(self.in_tys)

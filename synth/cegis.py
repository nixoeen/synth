from z3 import *

from synth.util import Debug, timer, eval_model, no_debug
from synth.spec import Spec

class CegisBaseSynth:
    def __init__(self, spec: Spec, debug: Debug = no_debug):
        self.spec = spec
        self.n_samples = 0
        self.d = debug

        self.verif = Solver()
        self.verif.add(spec.precond)
        self.verif.add(Not(spec.phi))

    def _verify(self, prg):
        # push a new verification solver state
        # and add equalities that evaluate the program
        self.verif.push()
        for c in prg.eval_clauses():
            self.verif.add(c)

        self.d(3, 'verif', self.verif)
        with timer() as elapsed:
            res = self.verif.check()
            verif_time = elapsed()
        self.d(2, f'verif time {verif_time / 1e9:.3f}')

        if res == sat:
            # there is a counterexample, reiterate
            m = self.verif.model()
            counterexample = eval_model(m, self.spec.inputs)
            self.d(4, 'verification model', m)
            self.d(4, 'verif sample', counterexample)
            self.verif.pop()
            return counterexample, verif_time
        else:
            self.verif.pop()
            # we found no counterexample, the program is therefore correct
            self.d(1, 'no counter example found')
            return [], verif_time

    def _add_sample(self, sample):
        # add a new instance of the specification for each sample
        self.d(1, 'sample', self.n_samples, sample)
        self.add_constr_instance(self.n_samples)
        if self.spec.is_deterministic and self.spec.is_total:
            # if the specification is deterministic and total we can
            # just use the specification to sample output values and
            # include them in the counterexample constraints.
            out_vals = self.spec.eval(sample)
            self.add_constr_io_sample(self.n_samples, sample, out_vals)
        else:
            # if the spec is not deterministic or total, we have to
            # express the output of the specification implicitly by
            # the formula of the specification.
            self.add_constr_io_spec(self.n_samples, sample)
        self.add_constr_opt_instance(self.n_samples)
        self.n_samples += 1

    def _synth(self):
        if self.options.dump_constr:
            s = Solver()
            s.add(self.synth)
            with open(f'synth_{self.spec.name}_{self.n_insns}_{self.n_samples}.smt2', 'wt') as f:
                print(s.to_smt2(), file=f)
        stat = {}
        self.d(3, 'synth', self.n_samples, self.synth)
        self.synth.push()
        self.add_cross_instance_constr(self.n_samples - 1)
        synth_time, model = self.synth.solve()
        self.synth.pop()
        self.d(2, f'synth time: {synth_time / 1e9:.3f}')
        stat['synth_time'] = synth_time
        if model:
            self.d(4, 'model: ', model)
            if self.options.dump_model:
                with open(f'model_{self.spec.name}_{self.n_insns}_{self.n_samples}.txt', 'wt') as f:
                    for d in model.decls():
                        print(d, model[d], file=f)
            prg = self.create_prg(model)
            stat['prg'] = str(prg).replace('\n', '; ')
            self.d(2, 'program:', stat['prg'])
            return prg, stat
        else:
            self.d(2, f'synthesis failed')
            return None, stat

    def synth_prg(self):
        """Synthesise one program."""
        stats = []
        while True:
            # call the synthesizer with more counter-examples
            stat = {}
            stats += [ stat ]
            prg, synth_stat = self._synth()
            stat.update(synth_stat)
            if prg is None:
                self.d(1, f'synthesis failed')
                return None, stats

            # check if the program is correct
            counterexample, stat['verif_time'] = self._verify(prg)
            if counterexample:
                # we got a counterexample, so add it to the samples
                self._add_sample(counterexample)
            else:
<<<<<<< HEAD
                verif.pop()
                # we found no counterexample, the program is therefore correct
                d(1, 'no counter example found')
                return prg, stats
                synth.add_prg_constraints(prg)
                print("new program:")
                print(prg)
                continue
        else:
            d(1, f'synthesis failed')
            return None, stats
=======
                return prg, stats
>>>>>>> 316d448f
<|MERGE_RESOLUTION|>--- conflicted
+++ resolved
@@ -105,18 +105,4 @@
                 # we got a counterexample, so add it to the samples
                 self._add_sample(counterexample)
             else:
-<<<<<<< HEAD
-                verif.pop()
-                # we found no counterexample, the program is therefore correct
-                d(1, 'no counter example found')
-                return prg, stats
-                synth.add_prg_constraints(prg)
-                print("new program:")
-                print(prg)
-                continue
-        else:
-            d(1, f'synthesis failed')
-            return None, stats
-=======
-                return prg, stats
->>>>>>> 316d448f
+                return prg, stats
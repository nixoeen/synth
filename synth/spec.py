from itertools import combinations as comb
from itertools import permutations as perm
from functools import cache, cached_property
from typing import Dict, Optional, Iterable
from dataclasses import dataclass

from z3 import *

from synth.util import eval_model

class Eval:
    def __init__(self, inputs, outputs, solver):
        self.inputs = inputs
        self.outputs = outputs
        self.solver = solver

    def __call__(self, input_vals):
        s = self.solver
        s.push()
        for var, val in zip(self.inputs, input_vals):
            s.add(var == val)
        assert s.check() == sat
        res = eval_model(s.model(), self.outputs)
        s.pop()
        return res

    def sample_n(self, n):
        """Samples the specification n times.
           The result is a list that contains n lists of
           input values that are unique.
           The list may contain less than n elements if there
           are less than n unique inputs.
        """
        res = []
        s = self.solver
        s.push()
        for _ in range(n):
            if s.check() == sat:
                ins  = eval_model(s.model(), self.inputs)
                res += [ ins ]
                s.add(Or([ v != iv for v, iv in zip(self.inputs, ins) ]))
            else:
                assert len(res) > 0, 'cannot evaluate'
        s.pop()
        return res

class Spec:
    def collect_vars(expr):
        res = set()
        def collect(expr):
            if len(expr.children()) == 0 and expr.decl().kind() == Z3_OP_UNINTERPRETED:
                res.add(expr)
            else:
                for c in expr.children():
                    collect(c)
        collect(expr)
        return res

    def __init__(self, name: str, phi: ExprRef, outputs: list[ExprRef], \
                 inputs: list[ExprRef], precond: BoolRef = None):
        """
        Create a specification.

        A specification object represents n specifications each given
        by a Z3 expression (phi).

        inputs is the list of input variables that the n formulas use.
        outputs is the list of output variables that the n formulas use.
        There must be as many variables in outputs as there are formulas in phi.
        Each specification can optionally have a precondition (preconds)
        to express partial functions.
        If preconds is None, all preconditions are True.

        Specifications can be non-deterministic.

        Attributes:
        name: Name of the specification.
        phi: Z3 expression that represents the specification
        outputs: List of output variables in phi.
        inputs: List of input variables in phi.
        precond: A precondition for the specification
            (if None, the precondition is True).

        Note that the names of the variables don't matter because when
        used in the synthesis process their names are substituted by internal names.
        """
        self.ctx      = phi.ctx
        self.name     = name
        self.arity    = len(inputs)
        self.inputs   = inputs
        self.outputs  = outputs
        self.phi      = phi
        self.precond  = BoolVal(True, ctx=self.ctx) if precond is None else precond

    def __repr__(self):
        return self.name

    def __str__(self):
        return self.name

    @cached_property
    def eval(self):
        s = Solver(ctx=self.ctx)
        s.add(self.precond)
        s.add(self.phi)
        return Eval(self.inputs, self.outputs, s)

    @cached_property
    def out_types(self):
        return [ v.sort() for v in self.outputs ]

    @cached_property
    def in_types(self):
        return [ v.sort() for v in self.inputs ]

    @cached_property
    def is_identity(self):
        if not (len(self.inputs) == 1 and len(self.outputs) == 1 and \
                self.inputs[0].sort() == self.outputs[0].sort()):
            return False
        solver   = Solver(ctx=self.ctx)
        solver.add(self.precond)
        solver.add(self.phi)
        solver.add(self.inputs[0] != self.outputs[0])
        return solver.check() == unsat

    @cached_property
    def is_total(self):
        solver = Solver(ctx=self.ctx)
        solver.add(Not(self.precond))
        return solver.check() == unsat

    @cached_property
    def is_deterministic(self):
        solver  = Solver(ctx=self.ctx)
        ins     = [ FreshConst(ty) for ty in self.in_types ]
        outs    = [ FreshConst(ty) for ty in self.out_types ]
        _, phi  = self.instantiate(outs, ins)
        solver.add(self.precond)
        solver.add(self.phi)
        solver.add(phi)
        solver.add(And([a == b for a, b in zip(self.inputs, ins)]))
        solver.add(Or ([a != b for a, b in zip(self.outputs, outs)]))
        return solver.check() == unsat

    def instantiate(self, outs, ins):
        self_outs = self.outputs
        self_ins  = self.inputs
        assert len(outs) == len(self_outs)
        assert len(ins) == len(self_ins)
        assert all(x.ctx == y.ctx for x, y in zip(self_outs + self_ins, outs + ins))
        phi = substitute(self.phi, list(zip(self_outs + self_ins, outs + ins)))
        pre = substitute(self.precond, list(zip(self_ins, ins)))
        return pre, phi

class Func(Spec):
    def __init__(self, name, phi, precond=BoolVal(True), inputs=[]):
        """Creates an Op from a Z3 expression.

        Attributes:
        name: Name of the operator.
        phi: Z3 expression that represents the semantics of the operator.
        precond: Z3 expression that represents the precondition of the operator.
        inputs: List of input variables in phi. If [] is given, the inputs
            are taken in lexicographical order.
        """
        input_vars = Spec.collect_vars(phi)
        # if no inputs are specified, we take the identifiers in
        # lexicographical order. That's just a convenience
        if len(inputs) == 0:
            inputs = sorted(input_vars, key=lambda v: str(v))
        # create Z3 variable of a given sort
        input_names = set(str(v) for v in inputs)
        names = [ n for n in 'yzr' if not n in input_names ]
        res_ty = phi.sort()
        self.func = phi
        out = Const(names[0], res_ty) if names else FreshConst(res_ty, 'y')
        super().__init__(name, out == phi, [ out ], inputs, precond=precond)

    @cached_property
    def out_type(self):
        return self.out_types[0]

    @cached_property
    def is_deterministic(self):
        return True

    @cached_property
    def is_commutative(self):
        # if the operator inputs have different sorts, it cannot be commutative
        if len(set(v.sort() for v in self.inputs)) > 1 or len(self.inputs) > 3:
            return False
        precond = self.precond
        func    = self.func
        ins     = self.inputs
        subst   = lambda f, i: substitute(f, list(zip(ins, i)))
        fs = [ And([ subst(precond, a), subst(precond, b), \
                     subst(func, a) != subst(func, b) ]) \
                for a, b in comb(perm(ins), 2) ]
        s = Solver(ctx=self.ctx)
        s.add(Or(fs))
        return s.check() == unsat

def create_bool_func(func):
    import re
    def is_power_of_two(x):
        return (x & (x - 1)) == 0
    if re.match('^0[bodx]', func):
        base = { 'b': 2, 'o': 8, 'd': 10, 'x': 16 }[func[1]]
        func = func[2:]
    else:
        base = 16
    assert is_power_of_two(base), 'base of the number must be power of two'
    bits_per_digit = int(math.log2(base))
    n_bits = len(func) * bits_per_digit
    bits = bin(int(func, base))[2:].zfill(n_bits)
    assert len(bits) == n_bits
    assert is_power_of_two(n_bits), 'length of function must be power of two'
    n_vars  = int(math.log2(n_bits))
    vars    = [ Bool(f'x{i}') for i in range(n_vars) ]
    clauses = []
    binary  = lambda i: bin(i)[2:].zfill(n_vars)
    for i, bit in enumerate(bits):
        if bit == '1':
            clauses += [ And([ vars[j] if b == '1' else Not(vars[j]) \
                            for j, b in enumerate(binary(i)) ]) ]
    return Func(func, Or(clauses) if len(clauses) > 0 else BoolVal(False), inputs=vars)

@dataclass(frozen=True)
class Task:
    """A synthesis task."""

    spec: Spec
    """The specification."""

    ops: Dict[Func, Optional[int]]
    """The operator library. The target number gives the number of times
       the operator may be used at most. None indicates no restriction
       on the number of uses."""

    max_const: Optional[int] = None
    """The maximum amount of constants that can be used. None means no limit."""

    const_map: Optional[Dict[ExprRef, Optional[int]]] = None
    """A set of constants that can be used. If given, synthesis must only
       use constants from this set. If None, synthesis must synthesise
       constants as well."""

    theory: Optional[str] = None
    """Optionally specify a theory."""

    def copy_with_different_ops(self, new_ops):
        return Task(self.spec, new_ops, self.max_const, self.const_map, self.theory)

class Prg:
    def __init__(self, ctx, insns, outputs, out_vars, in_vars):
        """Creates a program.

        Attributes:
        spec: The original specification
        insns: List of instructions.
            This is a list of pairs where each pair consists
            of an Op and a list of pairs that denotes the arguments to
            the instruction. The first element of the pair is a boolean
            that indicates whether the argument is a constant or not.
            The second element is either the variable number of the
            operand or the constant value of the operand.
        outputs: List of outputs.
            For each output variable in `spec` there is a tuple
            `(is_const, v)` in this list. `is_const` indicates that
            the output is constant. In this case, `v` is a Z3 constant
            that gives the value of the constant output. If `is_const`
            is false, `v` is a Python int that indicates the number of
            the instruction in this program whose value is the output.
            Note that the first n numbers are taken by the n inputs
            of the program.
        """
        assert all(insn.ctx == ctx for insn, _ in insns)
        self.ctx          = ctx
        self.insns        = insns
        self.outputs      = outputs
        self.output_names = [ str(v) for v in out_vars ]
        self.input_names  = [ str(v) for v in in_vars ]
        self.out_vars     = out_vars
        self.in_vars      = in_vars
        # this map gives for every temporary/input variable
        # which output variables are set to it
        self.output_map = { }
        for (is_const, v), name in zip(outputs, self.output_names):
            if not is_const:
                self.output_map.setdefault(v, []).append(name)

    def var_name(self, i):
        if i < len(self.input_names):
            return self.input_names[i]
        elif i in self.output_map:
            return self.output_map[i][0]
        else:
            return f'x{i}'

    def __eq__(self, other):
        return self.insns == other.insns and \
               self.outputs == other.outputs

    def __len__(self):
        return len(self.insns)

    def _is_insn(self, v):
        return len(self.in_vars) <= v < len(self.in_vars) + len(self.insns)

    def _get_insn(self, v):
        return self.insns[v - len(self.in_vars)] if self._is_insn(v) else None

    def eval_clauses_external(self, in_vars, out_vars, const_to_var, ctx, intermediate_vars):
        vars = list(in_vars)
        n_inputs = len(vars)
        def get_val(ins, n_input, ty, p):
            is_const, v = p
            assert is_const or v < len(vars), f'variable out of range: {v}/{len(vars)}'
            return const_to_var(ins, n_input, ty, v) if is_const else vars[v]
        for ins, (insn, opnds) in enumerate(self.insns):
            assert insn.ctx == self.ctx
            subst = [ (i, get_val(ins, n_input, i.sort(), p)) \
                      for (n_input, (i, p)) in enumerate(zip(insn.inputs, opnds)) ]
            res = Const(self.var_name(ins + n_inputs), insn.func.sort())
            vars.append(res)
            intermediate_vars.append(res)
<<<<<<< HEAD
            yield res == substitute(insn.func, subst)
=======
            yield And([substitute(insn.precond.translate(ctx), subst), res == substitute(insn.func.translate(ctx), subst)])
>>>>>>> 2294f892
        for n_out, (o, p) in enumerate(zip(out_vars, self.outputs)):
            yield o == get_val(len(self.insns), n_out, o.sort(), p)

    def eval_clauses(self):
        vars = list(self.in_vars)
        n_inputs = len(vars)
        def get_val(p):
            is_const, v = p
            assert is_const or v < len(vars), f'variable out of range: {v}/{len(vars)}'
            return v if is_const else vars[v]
        for i, (insn, opnds) in enumerate(self.insns):
            assert insn.ctx == self.ctx
            subst = [ (i, get_val(p)) \
                      for i, p in zip(insn.inputs, opnds) ]
            res = Const(self.var_name(i + n_inputs), insn.func.sort())
            vars.append(res)
            yield res == substitute(insn.func, subst)
        for o, p in zip(self.out_vars, self.outputs):
            yield o == get_val(p)

    def copy_propagation(self):
        @cache
        def prop(val):
            if res := self._get_insn(val):
                op, args = res
                if op.is_identity:
                    c, v = args[0]
                    if not c:
                        return prop(v)
            return val

        new_insns = [ (op, [ (c, prop(v) if not c else v) for c, v in args ])
                        for op, args in self.insns ]
        new_outs  = [ (c, prop(v) if not c else v) for c, v in self.outputs ]
        return Prg(self.ctx, new_insns, new_outs, self.out_vars, self.in_vars)

    def dce(self):
        live = set(insn for is_const, insn in self.outputs if not is_const)
        get_idx = lambda i: i + len(self.in_vars)
        for i, (_, args) in reversed(list(enumerate(self.insns))):
            # print(i, live)
            if get_idx(i) in live:
                live.update([ v for c, v in args if not c ])
        m = { i: i for i, _ in enumerate(self.in_vars) }
        new_insns = []
        map_args = lambda args: [ (c, m[v]) if not c else (c, v) for c, v in args ]
        for i, (op, args) in enumerate(self.insns):
            idx = get_idx(i)
            if idx in live:
                m[idx] = get_idx(len(new_insns))
                new_insns.append((op, map_args(args)))
        new_outs = map_args(self.outputs)
        return Prg(self.ctx, new_insns, new_outs, self.out_vars, self.in_vars)

    @cached_property
    def eval(self):
        s = Solver(ctx=self.ctx)
        for p in self.eval_clauses():
            s.add(p)
        return Eval(self.in_vars, self.out_vars, s)

    def __str__(self):
        n_inputs   = len(self.input_names)
        all_names  = [ self.var_name(i) for i in range(len(self) + n_inputs) ]
        max_len    = max(map(len, all_names))
        max_op_len = max(map(lambda x: len(x[0].name), self.insns), default=0)
        jv = lambda args: ', '.join(str(v) if c else self.var_name(v) for c, v in args)
        res = []
        for i, names in self.output_map.items():
            if i < n_inputs:
                res += [ f'{n:{max_len}} = {self.input_names[i]}' for n in names ]
        for i, (op, args) in enumerate(self.insns):
            y = self.var_name(i + n_inputs)
            res += [ f'{y:{max_len}} = {op.name:{max_op_len}} ({jv(args)})' ]
        for names in self.output_map.values():
            for n in names[1:]:
                res += [ f'{n:{max_len}} = {names[0]}']
        for n, (is_const, v) in zip(self.output_names, self.outputs):
            if is_const:
                res += [ f'{n:{max_len}} = {v}' ]
        return '\n'.join(res)

    def print_graphviz(self, file):
        constants = {}
        def print_arg(node, i, is_const, v):
            if is_const:
                if not v in constants:
                    constants[v] = f'const{len(constants)}'
                    print(f'  {constants[v]} [label="{v}"];')
                v = constants[v]
            print(f'  {node} -> {v} [label="{i}"];')

        save_stdout, sys.stdout = sys.stdout, file
        n_inputs = len(self.input_names)
        print(f"""digraph G {{
  rankdir=BT
  {{
    rank = same;
    edge[style=invis];
    rankdir = LR;
""")
        for i, inp in enumerate(self.input_names):
            print(f'    {i} [label="{inp}"];')
        print(f"""
    { ' -> '.join([str(i) for i in range(n_inputs)])};
  }}""")

        for i, (op, args) in enumerate(self.insns):
            node = i + n_inputs
            print(f'  {node} [label="{op.name}",ordering="out"];')
            for i, (is_const, v) in enumerate(args):
                print_arg(node, i, is_const, v)
        print(f'  return [label="return",ordering="out"];')
        for i, (is_const, v) in enumerate(self.outputs):
            print_arg('return', i, is_const, v)
        print('}')
        sys.stdout = save_stdout<|MERGE_RESOLUTION|>--- conflicted
+++ resolved
@@ -325,11 +325,7 @@
             res = Const(self.var_name(ins + n_inputs), insn.func.sort())
             vars.append(res)
             intermediate_vars.append(res)
-<<<<<<< HEAD
-            yield res == substitute(insn.func, subst)
-=======
-            yield And([substitute(insn.precond.translate(ctx), subst), res == substitute(insn.func.translate(ctx), subst)])
->>>>>>> 2294f892
+            yield And([substitute(insn.precond, subst), res == substitute(insn.func, subst)])
         for n_out, (o, p) in enumerate(zip(out_vars, self.outputs)):
             yield o == get_val(len(self.insns), n_out, o.sort(), p)
 

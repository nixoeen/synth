--- conflicted
+++ resolved
@@ -31,23 +31,6 @@
         return super().do_synth(name, spec, ops, desc,
                                 theory='QF_FD', **args)
 
-<<<<<<< HEAD
-#     def nlz(self, x):
-#         w = self.width
-#         wm = (1 << w) - 1
-#         m = -(2 ** (w - 1))
-#         v = 2 ** (w - 1)
-#         # for i in range(w):
-#             # print(w - i, bin((m >> i) & wm), bin(v >> i))
-#         res = BitVec('res', )
-#         return And([
-#             Implies(x & ((m >> i) & wm) == x & (v >> i), res == i) \
-#             for i in range(self.width)
-#         ])
-
-
-
-=======
     def nlz(self, x):
         w   = self.width
         res = BitVecVal(w, w)
@@ -55,31 +38,19 @@
             res = If(And([ Extract(i, i, x) == 1,
                      Extract(w - 1, i + 1, x) == BitVecVal(0, w - 1 - i) ]), w - 1 - i, res)
         return If(Extract(w - 1, w - 1, x) == 1, 0, res)
->>>>>>> 5b47ce59
 
     def test_p01(self):
         x = BitVec('x', self.width)
         spec = Func('p01', x & (x - 1))
-<<<<<<< HEAD
-        print(spec.is_deterministic())
-=======
->>>>>>> 5b47ce59
         return self.do_synth('p01', spec, self.ops, desc='turn off rightmost bit')
 
     def test_p02(self):
         x = BitVec('x', self.width)
         o = BitVec('o', self.width)
-<<<<<<< HEAD
-        pt = Or([x == (1 << i) for i in range(self.width)])
-        spec = Spec('p02', If(pt, o == self.zero, o > self.zero), [ o ], [ x ])
-        print(spec.is_deterministic())
-        return self.do_synth('p02', spec, self.ops, max_const=1, desc='unsigned test if power of 2')
-=======
         pt = Or([x == (1 << i) for i in range(self.width)] + [ x == 0 ])
         spec = Spec('p02', [ If(pt, o == self.zero, o != self.zero) ], [ o ], [ x ])
         ops = [ self.bv.and_, self.bv.sub_ ]
         return self.do_synth('p02', spec, ops, max_const=1, desc='unsigned test if power of 2')
->>>>>>> 5b47ce59
 
     def test_p03(self):
         x = BitVec('x', self.width)
@@ -123,11 +94,6 @@
         return self.do_synth('p09', spec, self.ops, desc='abs function')
 
     def test_p10(self):
-<<<<<<< HEAD
-        x = BitVec('x', self.width)
-        spec = Func('p09', If(x < 0, -x, x))
-        return self.do_synth('p09', spec, self.ops, desc='abs function')
-=======
         x, y = BitVecs('x y', self.width)
         spec = Func('p10', If(self.nlz(x) == self.nlz(y), self.one, self.zero))
         return self.do_synth('p10', spec, self.ops, desc='nlz equal')
@@ -141,7 +107,6 @@
         x, y = BitVecs('x y', self.width)
         spec = Func('p12', If(self.nlz(x) <= self.nlz(y), self.one, self.zero))
         return self.do_synth('p12', spec, self.ops, desc='nlz less than or equal')
->>>>>>> 5b47ce59
 
     def test_p13(self):
         x = BitVec('x', self.width)

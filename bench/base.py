--- conflicted
+++ resolved
@@ -94,11 +94,7 @@
         div   = Func('div', x / y, precond=(y != 0))
         spec  = Func('real_div', (x / y) / z, precond=And([y != 0, z != 0]))
         ops   = { div: None }
-<<<<<<< HEAD
-        return [Bench('fpdiv', spec, ops, consts={})]
-=======
-        return Bench('real_div', spec, ops, consts={})
->>>>>>> eb6b3e78
+        return [Bench('real_div', spec, ops, consts={})]
 
     def test_constant(self):
         x, y  = Ints('x y')
@@ -121,11 +117,7 @@
         expr = functools.reduce(lambda a, _: x * a, range(n), IntVal(1))
         spec = Func('pow', expr)
         ops  = { Func('mul', x * y): None }
-<<<<<<< HEAD
         return [Bench('pow', spec, ops, consts={})]
-=======
-        return Bench('pow', spec, ops, consts={})
->>>>>>> eb6b3e78
 
     def test_poly(self):
         a, b, c, h = Ints('a b c h')

--- conflicted
+++ resolved
@@ -344,7 +344,6 @@
                 if len(opnds) > 0:
                     solver.add(Or(opnds))
 
-<<<<<<< HEAD
     def add_prg_constraints(self, prg: Prg):
         # for each instruction, set the operator according to the op map of the synthesizer
         for insn in range(self.n_inputs, self.length - self.n_outputs):
@@ -377,7 +376,6 @@
         #     if not is_const:
         #         self.synth.add(self.var_insn_opnds(self.out_insn)[index + self.length - self.n_outputs] == value)
     
-=======
     def add_constr_conn(self, insn, tys, instance):
         for ty, l, v, c, cv in self.iter_opnd_info(insn, tys, instance):
             # if the operand is a constant, its value is the constant value
@@ -442,7 +440,6 @@
             insns += [ (self.orig_ops[op], opnds) ]
         outputs      = [ v for v in prep_opnds(self.out_insn, self.out_tys) ]
         return Prg(self.orig_spec, insns, outputs)
->>>>>>> c3450b23
 
     def synth_with_new_samples(self, samples):
         ctx       = self.ctx
